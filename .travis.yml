--- conflicted
+++ resolved
@@ -1,10 +1,6 @@
 language: scala
 scala:
-<<<<<<< HEAD
-- 2.11.0-SNAPSHOT
-=======
-- 2.10.4
->>>>>>> 52bb203f
+- 2.11.0-RC4
 jdk:
 - oraclejdk7
 - openjdk6
