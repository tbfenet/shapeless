/*
 * Copyright (c) 2011-14 Miles Sabin
 *
 * Licensed under the Apache License, Version 2.0 (the "License");
 * you may not use this file except in compliance with the License.
 * You may obtain a copy of the License at
 *
 *     http://www.apache.org/licenses/LICENSE-2.0
 *
 * Unless required by applicable law or agreed to in writing, software
 * distributed under the License is distributed on an "AS IS" BASIS,
 * WITHOUT WARRANTIES OR CONDITIONS OF ANY KIND, either express or implied.
 * See the License for the specific language governing permissions and
 * limitations under the License.
 */

import sbt._
import Keys._

import com.typesafe.sbt.pgp.PgpKeys._

import com.typesafe.sbt.osgi.SbtOsgi._

import sbtbuildinfo.Plugin._

import com.typesafe.sbt.SbtGit._
import GitKeys._

import sbtrelease._
import sbtrelease.ReleasePlugin._
import sbtrelease.ReleasePlugin.ReleaseKeys._
import sbtrelease.ReleaseStateTransformations._
import sbtrelease.Utilities._

object ShapelessBuild extends Build {

  lazy val shapeless = (project in file(".")
    aggregate (core, examples)
    dependsOn (core, examples, scratch)
    settings (commonSettings: _*)
    settings (
      moduleName := "shapeless-root",

      (unmanagedSourceDirectories in Compile) := Nil,
      (unmanagedSourceDirectories in Test) := Nil,

      publish := (),
      publishLocal := ()
    )
  )

  lazy val core = (project
      settings(commonSettings ++ Publishing.settings ++ osgiSettings ++ buildInfoSettings ++ releaseSettings: _*)
      settings(
        moduleName := "shapeless",

        managedSourceDirectories in Test := Nil,

        addCompilerPlugin("org.scalamacros" % "paradise" % "2.0.1" cross CrossVersion.full),

        libraryDependencies ++= Seq(
          "org.scala-lang" % "scala-compiler" % scalaVersion.value % "provided",
          "org.scala-lang" % "scala-reflect" % scalaVersion.value % "provided",
          "org.scalamacros" % "quasiquotes_2.10" % "2.0.0",
          "com.novocode" % "junit-interface" % "0.7" % "test"
        ),

        (sourceGenerators in Compile) <+= (sourceManaged in Compile) map Boilerplate.gen,
        (sourceGenerators in Compile) <+= buildInfo,

        mappings in (Compile, packageSrc) <++=
          (sourceManaged in Compile, managedSources in Compile) map { (base, srcs) =>
            (srcs pair (Path.relativeTo(base) | Path.flat))
          },

        mappings in (Compile, packageSrc) <++=
          (mappings in (Compile, packageSrc) in LocalProject("examples")),

        OsgiKeys.exportPackage := Seq("shapeless.*;version=${Bundle-Version}"),
        OsgiKeys.importPackage := Seq("""scala.*;version="$<range;[==,=+);$<@>>""""),
        OsgiKeys.additionalHeaders := Map("-removeheaders" -> "Include-Resource,Private-Package"),

        buildInfoPackage := "shapeless",
        buildInfoKeys := Seq[BuildInfoKey](version, scalaVersion),
        buildInfoKeys ++= Seq[BuildInfoKey](
          version,
          scalaVersion,
          gitHeadCommit,
          BuildInfoKey.action("buildTime") {
            System.currentTimeMillis
          }
        ),

        releaseProcess := Seq[ReleaseStep](
          checkSnapshotDependencies,
          inquireVersions,
          runTest,
          setReleaseVersion,
          commitReleaseVersion,
          tagRelease,
          publishSignedArtifacts,
          setNextVersion,
          commitNextVersion,
          pushChanges
        )
      )
    )

  lazy val scratch = (project
    dependsOn core
    settings (commonSettings: _*)
    settings (
      moduleName := "shapeless-scratch",

<<<<<<< HEAD
    settings = commonSettings ++ Seq(
      addCompilerPlugin("org.scalamacros" % "paradise" % "2.0.1" cross CrossVersion.full),

=======
>>>>>>> 3ef5e734
      libraryDependencies ++= Seq(
        // needs compiler for `scala.tools.reflect.Eval`
        "org.scala-lang" % "scala-compiler" % scalaVersion.value % "provided",
        "com.novocode" % "junit-interface" % "0.7" % "test"
      ),

      publish := (),
      publishLocal := ()
    )
  )

  lazy val examples = (project
    dependsOn core
    settings (commonSettings: _*)
    settings (
      moduleName := "shapeless-examples",

<<<<<<< HEAD
    settings = commonSettings ++ Seq(
      addCompilerPlugin("org.scalamacros" % "paradise" % "2.0.1" cross CrossVersion.full),

=======
>>>>>>> 3ef5e734
      libraryDependencies ++= Seq(
        // needs compiler for `scala.tools.reflect.Eval`
        "org.scala-lang" % "scala-compiler" % scalaVersion.value % "provided",
        "com.novocode" % "junit-interface" % "0.7" % "test"
      ),

      runAllIn(Compile),

      publish := (),
      publishLocal := ()
    )
  )

  lazy val runAll = TaskKey[Unit]("run-all")

  def runAllIn(config: Configuration) = {
    runAll in config <<= (discoveredMainClasses in config, runner in run, fullClasspath in config, streams) map {
      (classes, runner, cp, s) => classes.foreach(c => runner.run(c, Attributed.data(cp), Seq(), s.log))
    }
  }

  lazy val publishSignedArtifacts = ReleaseStep(
    action = st => {
      val extracted = st.extract
      val ref = extracted.get(thisProjectRef)
      extracted.runAggregated(publishSigned in Global in ref, st)
    },
    check = st => {
      // getPublishTo fails if no publish repository is set up.
      val ex = st.extract
      val ref = ex.get(thisProjectRef)
      Classpaths.getPublishTo(ex.get(publishTo in Global in ref))
      st
    },
    enableCrossBuild = true
  )

  def commonSettings =
    Seq(
      organization        := "com.chuusai",

      scalaVersion        := "2.10.4",
      scalaBinaryVersion  := scalaVersion.value,

      crossVersion        := CrossVersion.full,
      crossScalaVersions  := Seq("2.10.3", "2.10.4"), // 2.10.2 removed due to Maven Central issues

      (unmanagedSourceDirectories in Compile) <<= (scalaSource in Compile)(Seq(_)),
      (unmanagedSourceDirectories in Test) <<= (scalaSource in Test)(Seq(_)),

      scalacOptions       := Seq(
        "-feature",
        "-language:higherKinds",
        "-language:implicitConversions",
        "-Xfatal-warnings",
        "-deprecation",
        "-unchecked"),

      initialCommands in console := """import shapeless._"""
    )
}<|MERGE_RESOLUTION|>--- conflicted
+++ resolved
@@ -112,12 +112,8 @@
     settings (
       moduleName := "shapeless-scratch",
 
-<<<<<<< HEAD
-    settings = commonSettings ++ Seq(
       addCompilerPlugin("org.scalamacros" % "paradise" % "2.0.1" cross CrossVersion.full),
 
-=======
->>>>>>> 3ef5e734
       libraryDependencies ++= Seq(
         // needs compiler for `scala.tools.reflect.Eval`
         "org.scala-lang" % "scala-compiler" % scalaVersion.value % "provided",
@@ -135,12 +131,8 @@
     settings (
       moduleName := "shapeless-examples",
 
-<<<<<<< HEAD
-    settings = commonSettings ++ Seq(
       addCompilerPlugin("org.scalamacros" % "paradise" % "2.0.1" cross CrossVersion.full),
 
-=======
->>>>>>> 3ef5e734
       libraryDependencies ++= Seq(
         // needs compiler for `scala.tools.reflect.Eval`
         "org.scala-lang" % "scala-compiler" % scalaVersion.value % "provided",
