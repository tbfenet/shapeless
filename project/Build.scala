/*
 * Copyright (c) 2011-14 Miles Sabin
 *
 * Licensed under the Apache License, Version 2.0 (the "License");
 * you may not use this file except in compliance with the License.
 * You may obtain a copy of the License at
 *
 *     http://www.apache.org/licenses/LICENSE-2.0
 *
 * Unless required by applicable law or agreed to in writing, software
 * distributed under the License is distributed on an "AS IS" BASIS,
 * WITHOUT WARRANTIES OR CONDITIONS OF ANY KIND, either express or implied.
 * See the License for the specific language governing permissions and
 * limitations under the License.
 */

import sbt._
import Keys._

import com.typesafe.sbt.osgi.SbtOsgi._

import sbtbuildinfo.Plugin._

import com.typesafe.sbt.SbtGit._
import GitKeys._

import org.scalajs.sbtplugin.ScalaJSPlugin
import com.typesafe.tools.mima.plugin.MimaPlugin.mimaDefaultSettings
import com.typesafe.tools.mima.plugin.MimaKeys
import MimaKeys.{previousArtifact, binaryIssueFilters}

object ShapelessBuild extends Build {

  lazy val shapeless = (project in file(".")
    aggregate (core, examples)
    dependsOn (core, examples, scratch)
    settings (commonSettings: _*)
    settings (
      moduleName := "shapeless-root",

      (unmanagedSourceDirectories in Compile) := Nil,
      (unmanagedSourceDirectories in Test) := Nil,

      publish := (),
      publishLocal := ()
    )
  )
  .configure(scalajs)

  lazy val core = (project
      settings(
        commonSettings ++ Publishing.settings ++ osgiSettings ++
        buildInfoSettings ++ mimaDefaultSettings: _*
      )
      settings(
        moduleName := "shapeless",

        managedSourceDirectories in Test := Nil,

        libraryDependencies ++= Seq(
          "org.scala-lang" % "scala-compiler" % scalaVersion.value % "provided",
          "org.scala-lang" % "scala-reflect" % scalaVersion.value % "provided",
          "com.novocode" % "junit-interface" % "0.7" % "test"
        ),

        (sourceGenerators in Compile) <+= (sourceManaged in Compile) map Boilerplate.gen,
        (sourceGenerators in Compile) <+= buildInfo,

        mappings in (Compile, packageSrc) <++=
          (sourceManaged in Compile, managedSources in Compile) map { (base, srcs) =>
            (srcs pair (Path.relativeTo(base) | Path.flat))
          },

        mappings in (Compile, packageSrc) <++=
          (mappings in (Compile, packageSrc) in LocalProject("examples")),

        previousArtifact := Some(organization.value %% moduleName.value % "2.2.0"),
        binaryIssueFilters ++= {
          import com.typesafe.tools.mima.core._
          import com.typesafe.tools.mima.core.ProblemFilters._

          // Filtering the methods that were added since the checked version
          // (these only break forward compatibility, not the backward one)
          Seq(
            ProblemFilters.exclude[MissingMethodProblem]("shapeless.ops.hlist#LowPriorityRotateLeft.hlistRotateLeft"),
            ProblemFilters.exclude[MissingMethodProblem]("shapeless.ops.hlist#LowPriorityRotateRight.hlistRotateRight"),
            ProblemFilters.exclude[MissingMethodProblem]("shapeless.ops.coproduct#LowPriorityRotateLeft.coproductRotateLeft"),
            ProblemFilters.exclude[MissingMethodProblem]("shapeless.ops.coproduct#LowPriorityRotateRight.coproductRotateRight"),
            ProblemFilters.exclude[IncompatibleResultTypeProblem]("shapeless.GenericMacros.shapeless$GenericMacros$$mkCoproductCases$1"),
            ProblemFilters.exclude[MissingMethodProblem]("shapeless.Generic1Macros.shapeless$Generic1Macros$$mkCoproductCases$1"),
            ProblemFilters.exclude[MissingMethodProblem]("shapeless.SingletonTypeUtils.isValueClass")
          )
        },

        OsgiKeys.exportPackage := Seq("shapeless.*;version=${Bundle-Version}"),
        OsgiKeys.importPackage := Seq("""scala.*;version="$<range;[==,=+);$<@>>""""),
        OsgiKeys.additionalHeaders := Map("-removeheaders" -> "Include-Resource,Private-Package"),

        buildInfoPackage := "shapeless",
        buildInfoKeys := Seq[BuildInfoKey](version, scalaVersion),
        buildInfoKeys ++= Seq[BuildInfoKey](
          version,
          scalaVersion,
          gitHeadCommit,
          BuildInfoKey.action("buildTime") {
            System.currentTimeMillis
          }
        )
      )
    )
    .configure(scalajs)

  lazy val scratch = (project
    dependsOn core
    settings (commonSettings: _*)
    settings (
      moduleName := "shapeless-scratch",

      libraryDependencies ++= Seq(
        // needs compiler for `scala.tools.reflect.Eval`
        "org.scala-lang" % "scala-compiler" % scalaVersion.value % "provided",
        "com.novocode" % "junit-interface" % "0.7" % "test"
      ),

      publish := (),
      publishLocal := ()
    )
  )
  .configure(scalajs)

  lazy val examples = (project
    dependsOn core
    settings (commonSettings: _*)
    settings (
      moduleName := "shapeless-examples",

      libraryDependencies ++= Seq(
        // needs compiler for `scala.tools.reflect.Eval`
        "org.scala-lang" % "scala-compiler" % scalaVersion.value % "provided",
        "com.novocode" % "junit-interface" % "0.7" % "test"
      ),

      runAllIn(Compile),

      publish := (),
      publishLocal := ()
    )
  )
  .configure(scalajs)

  lazy val runAll = TaskKey[Unit]("run-all")

  def runAllIn(config: Configuration) = {
    runAll in config <<= (discoveredMainClasses in config, runner in run, fullClasspath in config, streams) map {
      (classes, runner, cp, s) => classes.foreach(c => runner.run(c, Attributed.data(cp), Seq(), s.log))
    }
  }

  def commonSettings =
    Seq(
      organization        := "com.chuusai",
<<<<<<< HEAD
      scalaVersion        := "2.11.6",
=======
      scalaVersion        := "2.11.7",
      crossScalaVersions  := Seq("2.11.7", "2.12.0-M1"),
>>>>>>> af2add64

      (unmanagedSourceDirectories in Compile) <<= (scalaSource in Compile)(Seq(_)),
      (unmanagedSourceDirectories in Test) <<= (scalaSource in Test)(Seq(_)),

      scalacOptions       := Seq(
        "-feature",
        "-language:higherKinds",
        "-language:implicitConversions",
        "-Xfatal-warnings",
        "-deprecation",
        "-unchecked"),

      initialCommands in console := """import shapeless._"""
    )

  def referJsSourceMapsToGithub: Project => Project =
    p => p.settings(
      scalacOptions ++= (if (isSnapshot.value) Seq.empty else Seq({
        val dir = p.base.toURI.toString.replaceFirst("[^/]+/?$", "")
        val url = "https://raw.githubusercontent.com/milessabin/shapeless"
        val tag = "shapeless-" + version.value
        s"-P:scalajs:mapSourceURI:$dir->$url/$tag/"
      }))
    )

  def scalajs: Project => Project =
    _.enablePlugins(ScalaJSPlugin)
      .settings(ScalaJSPlugin.projectSettings: _*)
      .configure(referJsSourceMapsToGithub)

}<|MERGE_RESOLUTION|>--- conflicted
+++ resolved
@@ -159,12 +159,7 @@
   def commonSettings =
     Seq(
       organization        := "com.chuusai",
-<<<<<<< HEAD
-      scalaVersion        := "2.11.6",
-=======
       scalaVersion        := "2.11.7",
-      crossScalaVersions  := Seq("2.11.7", "2.12.0-M1"),
->>>>>>> af2add64
 
       (unmanagedSourceDirectories in Compile) <<= (scalaSource in Compile)(Seq(_)),
       (unmanagedSourceDirectories in Test) <<= (scalaSource in Test)(Seq(_)),
