--- conflicted
+++ resolved
@@ -1,9 +1,5 @@
 /*
-<<<<<<< HEAD
- * Copyright (c) 2011-13 Miles Sabin 
-=======
  * Copyright (c) 2011-14 Miles Sabin
->>>>>>> fb5279cb
  *
  * Licensed under the Apache License, Version 2.0 (the "License");
  * you may not use this file except in compliance with the License.
@@ -22,12 +18,8 @@
 
 import scala.language.experimental.macros
 
-<<<<<<< HEAD
+import scala.annotation.tailrec
 import scala.reflect.macros.Context
-=======
-import scala.annotation.tailrec
-import scala.reflect.macros.whitebox
->>>>>>> fb5279cb
 
 /**
  * Base trait for type level natural numbers.
@@ -102,35 +94,17 @@
     mkNatTpt(n, Ident(_0Sym))
   }
 
-<<<<<<< HEAD
   def materializeSingleton(c: Context)(i: c.Expr[Int]): c.Expr[Nat] = {
     import c.universe._
 
     val natTpt = mkNatTpt(c)(i)
-
-    val pendingSuperCall = Apply(Select(Super(This(tpnme.EMPTY), tpnme.EMPTY), nme.CONSTRUCTOR), List())
-
     val moduleName = newTermName(c.fresh("nat_"))
-    val moduleDef =
-      ModuleDef(Modifiers(), moduleName,
-        Template(
-          List(natTpt),
-          emptyValDef,
-          List(
-            DefDef(
-              Modifiers(), nme.CONSTRUCTOR, List(),
-              List(List()),
-              TypeTree(),
-              Block(List(pendingSuperCall), Literal(Constant(()))))
-          )
-        )
-      )
 
     c.Expr[Nat] {
-      Block(
-        List(moduleDef),
-        Ident(moduleName)
-      )
+      q"""
+        object $moduleName extends $natTpt
+        $moduleName
+      """
     }
   }
 
@@ -138,37 +112,8 @@
     import c.universe._
     val natTpt = mkNatTpt(c)(i)
 
-    val valName = newTermName(c.fresh("nat_"))
-    val valDef =
-      ValDef(Modifiers(), valName,
-        natTpt,
-        Apply(Select(New(natTpt), nme.CONSTRUCTOR), List())
-      )
-
     c.Expr[Nat] {
-      Block(
-        List(valDef),
-        Ident(valName)
-      )
+      q""" new $natTpt """
     }
-=======
-  def materializeSingleton(c: whitebox.Context)(i: c.Expr[Int]): c.Tree = {
-    import c.universe._
-
-    val natTpt = mkNatTpt(c)(i)
-    val moduleName = TermName(c.freshName("nat_"))
-
-    q"""
-      object $moduleName extends $natTpt
-      $moduleName
-    """
-  }
-
-  def materializeWidened(c: whitebox.Context)(i: c.Expr[Int]): c.Tree = {
-    import c.universe._
-    val natTpt = mkNatTpt(c)(i)
-
-    q""" new $natTpt """
->>>>>>> fb5279cb
   }
 }