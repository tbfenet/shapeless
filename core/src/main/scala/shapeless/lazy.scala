/*
 * Copyright (c) 2013-15 Miles Sabin
 *
 * Licensed under the Apache License, Version 2.0 (the "License");
 * you may not use this file except in compliance with the License.
 * You may obtain a copy of the License at
 *
 *     http://www.apache.org/licenses/LICENSE-2.0
 *
 * Unless required by applicable law or agreed to in writing, software
 * distributed under the License is distributed on an "AS IS" BASIS,
 * WITHOUT WARRANTIES OR CONDITIONS OF ANY KIND, either express or implied.
 * See the License for the specific language governing permissions and
 * limitations under the License.
 */

package shapeless

import scala.language.experimental.macros
import scala.language.reflectiveCalls

import scala.collection.immutable.ListMap
import scala.reflect.macros.Context

trait Lazy[+T] extends Serializable {
  val value: T

  def map[U](f: T => U): Lazy[U] = Lazy { f(value) }
  def flatMap[U](f: T => Lazy[U]): Lazy[U] = Lazy { f(value).value }
}

object Lazy {
  implicit def apply[T](t: => T): Lazy[T] = new Lazy[T] {
    lazy val value = t
  }

  def unapply[T](lt: Lazy[T]): Option[T] = Some(lt.value)

  class Values[T <: HList](val values: T)
  object Values {
    implicit val hnilValues: Values[HNil] = new Values(HNil)
    implicit def hconsValues[H, T <: HList](implicit lh: Lazy[H], t: Values[T]): Values[H :: T] =
      new Values(lh.value :: t.values)
  }

  def values[T <: HList](implicit lv: Lazy[Values[T]]): T = lv.value.values

  implicit def mkLazy[I]: Lazy[I] = macro LazyMacros.mkLazyImpl[I]
}

object lazily {
  def apply[T](implicit lv: Lazy[T]): T = lv.value
}

class LazyMacros[C <: Context](val c: C) {
  import c.universe._

  def mkLazyImpl[I](implicit iTag: WeakTypeTag[I]): Tree = {
    (c.openImplicits.headOption, iTag.tpe.normalize) match {
      case (Some((TypeRef(_, _, List(tpe)), _)), _) =>
        LazyMacros.deriveInstance(c)(tpe.map(_.normalize))
      case (None, tpe) if tpe.typeSymbol.isParameter =>       // Workaround for presentation compiler
        q"null.asInstanceOf[_root_.shapeless.Lazy[Nothing]]"
      case (None, tpe) =>                                     // Non-implicit invocation
        LazyMacros.deriveInstance(c)(tpe)
      case _ =>
        c.abort(c.enclosingPosition, s"Bad Lazy materialization $c.openImplicits.head")
    }
  }
}

object LazyMacros {
  def inst(c: Context) = new LazyMacros[c.type](c)

  def mkLazyImpl[I: c.WeakTypeTag](c: Context): c.Expr[Lazy[I]] = {
    import c.universe._

    val lmSym = typeOf[LazyMacros.type].typeSymbol
    lmSym.attachments.all.headOption match {
      case Some(lm) =>
        if(lm == LazyMacros)
          c.Expr[Lazy[I]](inst(c).mkLazyImpl[I])
        else {
          lm.asInstanceOf[
            { def mkLazyImpl(c: Context)(i: c.WeakTypeTag[I]): c.Expr[Lazy[I]] }
          ].mkLazyImpl(c)(weakTypeTag[I])
        }
      case None =>
        lmSym.updateAttachment[LazyMacros.type](this)
        try {
          c.Expr[Lazy[I]](inst(c).mkLazyImpl[I])
        } finally {
            lmSym.removeAttachment[LazyMacros.type]
        }
    }
  }

  var dcRef: Option[DerivationContext] = None

  def deriveInstance(c: Context)(tpe: c.Type): c.Tree = {
    val (dc, root) =
      dcRef match {
        case None =>
          val dc = DerivationContext(c)
          dcRef = Some(dc)
          (dc, true)
        case Some(dc) =>
          (DerivationContext.establish(dc, c), false)
      }

    try {
      dc.deriveInstance(tpe, root)
    } finally {
      if(root) dcRef = None
    }
  }
}

object DerivationContext {
  type Aux[C0] = DerivationContext { type C = C0 }

  def apply(c0: Context): Aux[c0.type] =
    new DerivationContext {
      type C = c0.type
      val c: C = c0
    }

  def establish(dc: DerivationContext, c0: Context): Aux[c0.type] =
    dc.asInstanceOf[DerivationContext { type C = c0.type }]
}

trait DerivationContext extends CaseClassMacros {
  type C <: Context
  val c: C

  import c.universe._

  case class Instance(
    instTpe: Type,
    name: TermName,
    symbol: Symbol,
    inst: Tree,
    actualTpe: Type
  ) {
    def ident = Ident(symbol)
  }

  object Instance {
    def apply(instTpe: Type) = {
      val nme = newTermName(c.fresh("inst"))
      val sym = NoSymbol.newTermSymbol(nme).setTypeSignature(instTpe)
      val tree = Ident(sym)

      new Instance(instTpe, nme, sym, tree, instTpe)
    }
  }

  class TypeWrapper(val tpe: Type) {
    override def equals(other: Any): Boolean =
      other match {
        case TypeWrapper(tpe0) => tpe =:= tpe0
        case _ => false
      }
  }

  object TypeWrapper {
    def apply(tpe: Type) = new TypeWrapper(tpe)
    def unapply(tw: TypeWrapper): Option[Type] = Some(tw.tpe)
  }

  var dict: Map[TypeWrapper, Instance] = ListMap.empty

  def add(d: Instance): Instance = {
    dict = dict.updated(TypeWrapper(d.instTpe), d)
    d
  }

  def remove(d: Instance): Unit = {
    dict = dict-TypeWrapper(d.instTpe)
  }

  def deriveInstance(instTpe: Type, root: Boolean): Tree = {
    val instTree =
      dict.get(TypeWrapper(instTpe)) match {
        case Some(d) => (d.ident, d.actualTpe)
        case _ =>
          val instance0 = add(Instance(instTpe))

          def resolveInstance(tpe: Type): Option[Tree] = {
            val tree = c.inferImplicitValue(tpe, silent = true)
            if(tree == EmptyTree || tree.equalsStructure(instance0.ident)) None
            else Some(tree)
          }

          def stripRefinements(tpe: Type): Option[Type] =
            tpe match {
              case RefinedType(parents, decls) => Some(parents.head)
              case _ => None
            }

          val extInst =
            resolveInstance(instTpe).orElse(
              stripRefinements(instTpe).flatMap(resolveInstance)
            ).getOrElse {
              remove(instance0)
              abort(s"Unable to derive $instTpe")
            }

          val instance1 = dict(TypeWrapper(instTpe))
          val actualTpe = extInst.tpe match {
            case NullaryMethodType(restpe) => restpe
            case other => other
          }

          val sym = instance1.symbol.setTypeSignature(actualTpe)
          val tree = add(instance1.copy(inst = extInst, actualTpe = actualTpe, symbol = sym)).ident
          (tree, actualTpe)
      }

    val (tree, actualType) = if(root) mkInstances(instTpe) else instTree
    q"_root_.shapeless.Lazy[$actualType]($tree)"
  }

  // Workaround for https://issues.scala-lang.org/browse/SI-5465
  class StripUnApplyNodes extends Transformer {
    val global = c.universe.asInstanceOf[scala.tools.nsc.Global]
    import global.nme

    override def transform(tree: Tree): Tree = {
      super.transform {
        tree match {
          case UnApply(Apply(Select(qual, nme.unapply | nme.unapplySeq), List(Ident(nme.SELECTOR_DUMMY))), args) =>
            Apply(transform(qual), transformTrees(args))
          case t => t
        }
      }
    }
  }

  def mkInstances(primaryTpe: Type): (Tree, Type) = {
    val instances = dict.values.toList

    val (from, to) = instances.map { d => (d.symbol, NoSymbol) }.unzip

    val instTrees: List[Tree] =
      instances.map { instance =>
        import instance._
<<<<<<< HEAD
        val cleanInst = c.resetLocalAttrs(inst.substituteSymbols(from, to))
=======
        val cleanInst0 = c.untypecheck(c.internal.substituteSymbols(inst, from, to))
        val cleanInst = new StripUnApplyNodes().transform(cleanInst0)
>>>>>>> 2ad157ae
        q"""lazy val $name: $actualTpe = $cleanInst.asInstanceOf[$actualTpe]"""
      }

    val primaryInstance = dict(TypeWrapper(primaryTpe))
    val primaryNme = primaryInstance.name
    val clsName = newTypeName(c.fresh())

    val tree =
      q"""
        final class $clsName extends _root_.scala.Serializable {
          ..$instTrees
        }
        (new $clsName).$primaryNme
       """
    val actualType = primaryInstance.actualTpe

    (tree, actualType)
  }
}<|MERGE_RESOLUTION|>--- conflicted
+++ resolved
@@ -245,12 +245,8 @@
     val instTrees: List[Tree] =
       instances.map { instance =>
         import instance._
-<<<<<<< HEAD
-        val cleanInst = c.resetLocalAttrs(inst.substituteSymbols(from, to))
-=======
-        val cleanInst0 = c.untypecheck(c.internal.substituteSymbols(inst, from, to))
+        val cleanInst0 = c.resetLocalAttrs(inst.substituteSymbols(from, to))
         val cleanInst = new StripUnApplyNodes().transform(cleanInst0)
->>>>>>> 2ad157ae
         q"""lazy val $name: $actualTpe = $cleanInst.asInstanceOf[$actualTpe]"""
       }
 
