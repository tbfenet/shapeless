/*
 * Copyright (c) 2013-4 Miles Sabin
 *
 * Licensed under the Apache License, Version 2.0 (the "License");
 * you may not use this file except in compliance with the License.
 * You may obtain a copy of the License at
 *
 *     http://www.apache.org/licenses/LICENSE-2.0
 *
 * Unless required by applicable law or agreed to in writing, software
 * distributed under the License is distributed on an "AS IS" BASIS,
 * WITHOUT WARRANTIES OR CONDITIONS OF ANY KIND, either express or implied.
 * See the License for the specific language governing permissions and
 * limitations under the License.
 */

package shapeless

import scala.language.experimental.macros

<<<<<<< HEAD
import scala.reflect.macros.Context
=======
import scala.collection.immutable.ListMap
import scala.reflect.macros.whitebox
>>>>>>> 91c9d894

trait Lazy[+T] {
  val value: T

  def map[U](f: T => U): Lazy[U] = Lazy { f(value) }
  def flatMap[U](f: T => Lazy[U]): Lazy[U] = Lazy { f(value).value }
}

object Lazy {
  implicit def apply[T](t: => T): Lazy[T] = new Lazy[T] {
    lazy val value = t
  }

  def unapply[T](lt: Lazy[T]): Option[T] = Some(lt.value)

  class Values[T <: HList](val values: T)
  object Values {
    implicit val hnilValues: Values[HNil] = new Values(HNil)
    implicit def hconsValues[H, T <: HList](implicit lh: Lazy[H], t: Values[T]): Values[H :: T] =
      new Values(lh.value :: t.values)
  }

  def values[T <: HList](implicit lv: Lazy[Values[T]]): T = lv.value.values

<<<<<<< HEAD
  def mkLazyImpl[T: c.WeakTypeTag](c: Context): c.Expr[Lazy[T]] = {
    import c.universe._
=======
  implicit def mkLazy[I]: Lazy[I] = macro LazyMacros.mkLazyImpl
}
>>>>>>> 91c9d894

class LazyMacros(val c: whitebox.Context) {
  import c.universe._
  import c.ImplicitCandidate

<<<<<<< HEAD
    val className = newTypeName(c.fresh)
    val recName = newTermName(c.fresh)

    val block =
      q"""
        {
          final class $className extends Lazy[$tpe] {
            implicit val $recName: Lazy[$tpe] = this   // implicit self-publication ties the knot
            lazy val value: $tpe = implicitly[$tpe]
          }
          new $className
        }
      """

    c.Expr[Lazy[T]](block)
=======
  def mkLazyImpl: Tree = {
    val tpe = c.openImplicits.head match {
      case ImplicitCandidate(_, _, TypeRef(_, _, List(tpe)), _) =>
        // Replace all type variables with wildcards ...
        tpe.map { t => if(t.typeSymbol.isParameter) WildcardType else t.dealias }
      case _ =>
        c.abort(c.enclosingPosition, s"Bad Lazy materialization $c.openImplicits.head")
    }

    val (tree, actualType) = LazyMacros.deriveInstance(c)(tpe)
    q"_root_.shapeless.Lazy[$actualType]($tree)"
  }
}

object LazyMacros {
  var dcRef: Option[DerivationContext] = None

  def deriveInstance(c: whitebox.Context)(tpe: c.Type): (c.Tree, c.Type) = {
    val (dc, root) =
      dcRef match {
        case None =>
          val dc = DerivationContext(c)
          dcRef = Some(dc)
          (dc, true)
        case Some(dc) =>
          (DerivationContext.establish(dc, c), false)
      }

    try {
      dc.deriveInstance(tpe, root)
    } finally {
      if(root) dcRef = None
    }
  }
}

object DerivationContext {
  type Aux[C0] = DerivationContext { type C = C0 }

  def apply(c0: whitebox.Context): Aux[c0.type] =
    new DerivationContext {
      type C = c0.type
      val c: C = c0
    }

  def establish(dc: DerivationContext, c0: whitebox.Context): Aux[c0.type] =
    dc.asInstanceOf[DerivationContext { type C = c0.type }]
}

trait DerivationContext extends CaseClassMacros {
  type C <: whitebox.Context
  val c: C

  import c.universe._

  case class Instance(
    instTpe: Type,
    name: TermName,
    symbol: Symbol,
    inst: Tree,
    actualTpe: Type
  ) {
    def ident = Ident(symbol)
  }

  object Instance {
    def apply(instTpe: Type) = {
      val nme = TermName(c.freshName("inst"))
      val sym = c.internal.setInfo(c.internal.newTermSymbol(NoSymbol, nme), instTpe)
      val tree = Ident(sym)

      new Instance(instTpe, nme, sym, tree, instTpe)
    }
  }

  class TypeWrapper(val tpe: Type) {
    override def equals(other: Any): Boolean =
      other match {
        case TypeWrapper(tpe0) => tpe =:= tpe0
        case _ => false
      }
  }

  object TypeWrapper {
    def apply(tpe: Type) = new TypeWrapper(tpe)
    def unapply(tw: TypeWrapper): Option[Type] = Some(tw.tpe)
  }

  var dict: Map[TypeWrapper, Instance] = ListMap.empty

  def add(d: Instance): Instance = {
    dict = dict.updated(TypeWrapper(d.instTpe), d)
    d
  }

  def remove(d: Instance): Unit = {
    dict = dict-TypeWrapper(d.instTpe)
  }

  def deriveInstance(instTpe: Type, root: Boolean): (Tree, Type) = {
    val instTree =
      dict.get(TypeWrapper(instTpe)) match {
        case Some(d) => (d.ident, d.actualTpe)
        case _ =>
          val instance0 = add(Instance(instTpe))

          def resolveInstance(tpe: Type): Option[Tree] = {
            val tree = c.inferImplicitValue(tpe, silent = true)
            if(tree == EmptyTree || tree.equalsStructure(instance0.ident)) None
            else Some(tree)
          }

          def stripRefinements(tpe: Type): Option[Type] =
            tpe match {
              case RefinedType(parents, decls) => Some(parents.head)
              case _ => None
            }

          val extInst =
            resolveInstance(instTpe).orElse(
              stripRefinements(instTpe).flatMap(resolveInstance)
            ).getOrElse {
              remove(instance0)
              abort(s"Unable to derive $instTpe")
            }

          val instance1 = dict(TypeWrapper(instTpe))
          val actualTpe = extInst.tpe.finalResultType

          val sym = c.internal.setInfo(instance1.symbol, actualTpe)
          val tree = add(instance1.copy(inst = extInst, actualTpe = actualTpe, symbol = sym)).ident
          (tree, actualTpe)
      }

    if(root) mkInstances(instTpe) else instTree
  }

  def mkInstances(primaryTpe: Type): (Tree, Type) = {
    val instances = dict.values.toList

    val (from, to) = instances.map { d => (d.symbol, NoSymbol) }.unzip

    val instTrees: List[Tree] =
      instances.map { instance =>
        import instance._
        val cleanInst = c.untypecheck(c.internal.substituteSymbols(inst, from, to))
        q"""lazy val $name: $actualTpe = $cleanInst.asInstanceOf[$actualTpe]"""
      }

    val primaryInstance = dict(TypeWrapper(primaryTpe))
    val primaryNme = primaryInstance.name
    val clsName = TypeName(c.freshName())

    val tree =
      q"""
        class $clsName {
          ..$instTrees
        }
        (new $clsName).$primaryNme
       """
    val actualType = primaryInstance.actualTpe

    (tree, actualType)
>>>>>>> 91c9d894
  }
}<|MERGE_RESOLUTION|>--- conflicted
+++ resolved
@@ -18,12 +18,8 @@
 
 import scala.language.experimental.macros
 
-<<<<<<< HEAD
-import scala.reflect.macros.Context
-=======
 import scala.collection.immutable.ListMap
 import scala.reflect.macros.whitebox
->>>>>>> 91c9d894
 
 trait Lazy[+T] {
   val value: T
@@ -48,35 +44,13 @@
 
   def values[T <: HList](implicit lv: Lazy[Values[T]]): T = lv.value.values
 
-<<<<<<< HEAD
-  def mkLazyImpl[T: c.WeakTypeTag](c: Context): c.Expr[Lazy[T]] = {
-    import c.universe._
-=======
   implicit def mkLazy[I]: Lazy[I] = macro LazyMacros.mkLazyImpl
 }
->>>>>>> 91c9d894
 
 class LazyMacros(val c: whitebox.Context) {
   import c.universe._
   import c.ImplicitCandidate
 
-<<<<<<< HEAD
-    val className = newTypeName(c.fresh)
-    val recName = newTermName(c.fresh)
-
-    val block =
-      q"""
-        {
-          final class $className extends Lazy[$tpe] {
-            implicit val $recName: Lazy[$tpe] = this   // implicit self-publication ties the knot
-            lazy val value: $tpe = implicitly[$tpe]
-          }
-          new $className
-        }
-      """
-
-    c.Expr[Lazy[T]](block)
-=======
   def mkLazyImpl: Tree = {
     val tpe = c.openImplicits.head match {
       case ImplicitCandidate(_, _, TypeRef(_, _, List(tpe)), _) =>
@@ -240,6 +214,5 @@
     val actualType = primaryInstance.actualTpe
 
     (tree, actualType)
->>>>>>> 91c9d894
   }
 }