--- conflicted
+++ resolved
@@ -47,29 +47,17 @@
   implicit def mkLazy[I]: Lazy[I] = macro LazyMacros.mkLazyImpl[I]
 }
 
-<<<<<<< HEAD
-class LazyMacros[C <: Context](val c: C) {
-=======
 object lazily {
   def apply[T](implicit lv: Lazy[T]): T = lv.value
 }
 
-class LazyMacros(val c: whitebox.Context) {
->>>>>>> 89821187
+class LazyMacros[C <: Context](val c: C) {
   import c.universe._
 
   def mkLazyImpl[I](implicit iTag: WeakTypeTag[I]): Tree = {
-<<<<<<< HEAD
     (c.openImplicits.headOption, iTag.tpe.normalize) match {
       case (Some((TypeRef(_, _, List(tpe)), _)), _) =>
-        // Replace all type variables with wildcards ...
-        val etpe = tpe.map { t => if(t.typeSymbol.isParameter) WildcardType else t.normalize }
-        LazyMacros.deriveInstance(c)(etpe)
-=======
-    (c.openImplicits.headOption, iTag.tpe.dealias) match {
-      case (Some(ImplicitCandidate(_, _, TypeRef(_, _, List(tpe)), _)), _) =>
-        LazyMacros.deriveInstance(c)(tpe.map(_.dealias))
->>>>>>> 89821187
+        LazyMacros.deriveInstance(c)(tpe.map(_.normalize))
       case (None, tpe) if tpe.typeSymbol.isParameter =>       // Workaround for presentation compiler
         q"null.asInstanceOf[_root_.shapeless.Lazy[Nothing]]"
       case (None, tpe) =>                                     // Non-implicit invocation
