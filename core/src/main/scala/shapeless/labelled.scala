--- conflicted
+++ resolved
@@ -16,14 +16,7 @@
 
 package shapeless
 
-<<<<<<< HEAD
-import scala.reflect.macros.Context
-import scala.util.Try
-
-import syntax.SingletonOps
-=======
 import scala.reflect.macros.whitebox
->>>>>>> 91c9d894
 
 object labelled {
   /**
@@ -76,58 +69,15 @@
   def ->>(v: V): FieldType[this.type, V] = field[this.type](v)
 }
 
-<<<<<<< HEAD
-object LabelledMacros {
-  def inst(c: Context) = new LabelledMacros[c.type](c)
-
-  def recordTypeImpl(c: Context)(tpeSelector: c.Expr[String]): c.Expr[Any] =
-    c.Expr[Any](inst(c).recordTypeImpl(tpeSelector.tree))
-
-  def unionTypeImpl(c: Context)(tpeSelector: c.Expr[String]): c.Expr[Any] =
-    c.Expr[Any](inst(c).unionTypeImpl(tpeSelector.tree))
-}
-
-class LabelledMacros[C <: Context](val c: C) {
-  import labelled._
-  import c.universe.{ Try => _, _ }
-=======
 class LabelledMacros(val c: whitebox.Context) extends SingletonTypeUtils {
   import labelled._
   import c.universe._
->>>>>>> 91c9d894
 
   val hconsTpe = typeOf[::[_, _]].typeConstructor
   val hnilTpe = typeOf[HNil]
   val cconsTpe = typeOf[:+:[_, _]].typeConstructor
   val cnilTpe = typeOf[CNil]
   val fieldTypeTpe = typeOf[FieldType[_, _]].typeConstructor
-<<<<<<< HEAD
-  val singletonOpsTpe = typeOf[SingletonOps]
-  val SymTpe = typeOf[scala.Symbol]
-  val atatTpe = typeOf[tag.@@[_,_]].typeConstructor
-
-  object LiteralSymbol {
-    def unapply(t: Tree): Option[Constant] = t match {
-      case q""" scala.Symbol.apply(${Literal(c: Constant)}) """ => Some(c)
-      case _ => None
-    }
-  }
-
-  object SingletonKeyType {
-    def mkSingletonSymbolType(c: Constant): Type =
-      appliedType(atatTpe, List(SymTpe, ConstantType(c)))
-
-    def unapply(t: Tree): Option[Type] = (t, t.tpe) match {
-      case (Literal(k: Constant), _) => Some(ConstantType(k))
-      case (LiteralSymbol(k: Constant), _) => Some(mkSingletonSymbolType(k))
-      case (_, keyType: SingleType) => Some(keyType)
-      case (q""" $sops.narrow """, _) if sops.tpe <:< singletonOpsTpe =>
-        Some(sops.tpe.member(newTypeName("T")).typeSignature)
-      case _ => None
-    }
-  }
-=======
->>>>>>> 91c9d894
 
   def recordTypeImpl(tpeSelector: c.Tree): c.Tree =
     labelledTypeImpl(tpeSelector, "record", hnilTpe, hconsTpe)
@@ -136,35 +86,10 @@
     labelledTypeImpl(tpeSelector, "union", cnilTpe, cconsTpe)
 
   def labelledTypeImpl(tpeSelector: c.Tree, variety: String, nilTpe: Type, consTpe: Type): c.Tree = {
-<<<<<<< HEAD
-    import c.universe.{ Try => _, _ }
-
-=======
->>>>>>> 91c9d894
     def mkFieldTpe(keyTpe: Type, valueTpe: Type): Type =
       appliedType(fieldTypeTpe, List(keyTpe, valueTpe))
 
     val q"${tpeString: String}" = tpeSelector
-<<<<<<< HEAD
-    val fields = tpeString.split(",").map(_.trim).map(_.split("->").map(_.trim)).map {
-      case Array(key, valueTpe) =>
-        val tpe =
-          (for {
-            parsed <- Try(c.parse(s"($key, null.asInstanceOf[$valueTpe])")).toOption
-            checked = c.typeCheck(parsed, silent = true)
-            if !checked.isEmpty
-          } yield
-            checked match {
-              case q""" (${SingletonKeyType(keyType)}, $v) """ => (keyType, v.tpe)
-              case _ =>
-                c.abort(c.enclosingPosition, s"$checked has the wrong shape for a $variety field")
-            }
-          ).getOrElse(c.abort(c.enclosingPosition, s"Malformed type $tpeString"))
-        tpe
-      case other =>
-        c.abort(c.enclosingPosition, s"Malformed $variety type $tpeString")
-    }
-=======
     val fields =
       if (tpeString.trim.isEmpty)
         Array.empty[(c.Type, c.Type)]
@@ -184,7 +109,6 @@
           case other =>
             c.abort(c.enclosingPosition, s"Malformed $variety type $tpeString")
         }
->>>>>>> 91c9d894
 
     val labelledTpe =
       fields.foldRight(nilTpe) { case ((keyTpe, valueTpe), acc) =>
@@ -192,9 +116,6 @@
         appliedType(consTpe, List(fieldTpe, acc))
       }
 
-<<<<<<< HEAD
-    val carrier = c.typeCheck(q"null.asInstanceOf[{ type T = $labelledTpe }]", silent = true).tpe
-=======
     typeCarrier(labelledTpe)
   }
 
@@ -219,7 +140,6 @@
       elemTypes.foldRight(nilTpe) { case (elemTpe, acc) =>
         appliedType(consTpe, List(elemTpe, acc))
       }
->>>>>>> 91c9d894
 
     typeCarrier(tpe)
   }
