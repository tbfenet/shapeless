--- conflicted
+++ resolved
@@ -18,12 +18,8 @@
 
 import scala.language.experimental.macros
 
-<<<<<<< HEAD
+import scala.annotation.StaticAnnotation
 import scala.reflect.macros.Context
-=======
-import scala.annotation.StaticAnnotation
-import scala.reflect.macros.whitebox
->>>>>>> da6721b6
 
 trait Generic[T] {
   type Repr
@@ -61,15 +57,10 @@
   implicit def product[T <: Product]: LabelledGeneric[T] = macro GenericMacros.materializeLabelledForProduct[T]
 }
 
-<<<<<<< HEAD
+class nonGeneric extends StaticAnnotation
+
 object GenericMacros {
   import shapeless.labelled.FieldType
-=======
-class nonGeneric extends StaticAnnotation
-
-class GenericMacros(val c: whitebox.Context) {
-  import c.universe._
->>>>>>> da6721b6
 
   def materialize[T]
     (c: Context)(implicit tT: c.WeakTypeTag[T]): c.Expr[Generic[T]] =
@@ -237,15 +228,15 @@
       def check(sym: Symbol): Boolean = {
         // See https://issues.scala-lang.org/browse/SI-7424
         sym.typeSignature                   // force loading method's signature
-        sym.annotations.foreach(_.tree.tpe) // force loading all the annotations
-
-        sym.annotations.exists(_.tree.tpe =:= typeOf[nonGeneric])
+        sym.annotations.foreach(_.tpe) // force loading all the annotations
+
+        sym.annotations.exists(_.tpe =:= typeOf[nonGeneric])
       }
 
       // See https://issues.scala-lang.org/browse/SI-7561
       check(sym) ||
       (sym.isTerm && sym.asTerm.isAccessor && check(sym.asTerm.accessed)) ||
-      sym.overrides.exists(isNonGeneric)
+      sym.allOverriddenSymbols.exists(isNonGeneric)
     }
 
     def isCaseClassLike(sym: ClassSymbol): Boolean =
@@ -346,14 +337,10 @@
       else {
         val sym = tpe.typeSymbol
         val isCaseClass = sym.asClass.isCaseClass
-<<<<<<< HEAD
-        val hasUnapply = sym.companionSymbol.typeSignature.declaration(unapplyName) != NoSymbol
-=======
         val hasUnapply = {
-          val unapplySym = sym.companion.typeSignature.member(unapplyName)
+          val unapplySym = sym.companionSymbol.typeSignature.member(unapplyName)
           unapplySym != NoSymbol && !isNonGeneric(unapplySym)
         }
->>>>>>> da6721b6
 
         if(isCaseClass || hasUnapply) {
           val binders = fieldsOf(tpe).map { case (name, tpe) => (newTermName(c.fresh("pat")), name, tpe) }
@@ -390,14 +377,10 @@
       else {
         val sym = tpe.typeSymbol
         val isCaseClass = sym.asClass.isCaseClass
-<<<<<<< HEAD
-        val hasApply = sym.companionSymbol.typeSignature.declaration(applyName) != NoSymbol
-=======
         val hasApply = {
-          val applySym = sym.companion.typeSignature.member(applyName)
+          val applySym = sym.companionSymbol.typeSignature.member(applyName)
           applySym != NoSymbol && !isNonGeneric(applySym)
         }
->>>>>>> da6721b6
 
         val binders = fieldsOf(tpe).map { case (name, tpe) => (newTermName(c.fresh("pat")), name, tpe) } 
         val ctorArgs = binders.map { case (bound, name, tpe) => mkElem(Ident(bound), name, tpe) }
