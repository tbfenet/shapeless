/*
 * Copyright (c) 2012-15 Lars Hupel, Miles Sabin
 *
 * Licensed under the Apache License, Version 2.0 (the "License");
 * you may not use this file except in compliance with the License.
 * You may obtain a copy of the License at
 *
 *     http://www.apache.org/licenses/LICENSE-2.0
 *
 * Unless required by applicable law or agreed to in writing, software
 * distributed under the License is distributed on an "AS IS" BASIS,
 * WITHOUT WARRANTIES OR CONDITIONS OF ANY KIND, either express or implied.
 * See the License for the specific language governing permissions and
 * limitations under the License.
 */

package shapeless

import scala.language.experimental.macros

import scala.annotation.{ StaticAnnotation, tailrec }
import scala.reflect.macros.Context

import ops.{ hlist, coproduct }

trait Generic[T] extends Serializable {
  type Repr
  def to(t : T) : Repr
  def from(r : Repr) : T
}

object Generic {
  type Aux[T, Repr0] = Generic[T] { type Repr = Repr0 }

  def apply[T](implicit gen: Generic[T]): Aux[T, gen.Repr] = gen

  implicit def materialize[T, R]: Aux[T, R] = macro GenericMacros.materialize[T, R]
}

trait LabelledGeneric[T] extends Generic[T]

object LabelledGeneric {
  type Aux[T, Repr0] = LabelledGeneric[T]{ type Repr = Repr0 }

  def apply[T](implicit lgen: LabelledGeneric[T]): Aux[T, lgen.Repr] = lgen

  implicit def materializeProduct[T, K <: HList, V <: HList, R <: HList]
    (implicit
      lab: DefaultSymbolicLabelling.Aux[T, K],
      gen: Generic.Aux[T, V],
      zip: hlist.ZipWithKeys.Aux[K, V, R],
      ev: R <:< V
    ): Aux[T, R] =
    new LabelledGeneric[T] {
      type Repr = R
      def to(t: T): Repr = zip(gen.to(t))
      def from(r: Repr): T = gen.from(r)
    }

  implicit def materializeCoproduct[T, K <: HList, V <: Coproduct, R <: Coproduct]
    (implicit
      lab: DefaultSymbolicLabelling.Aux[T, K],
      gen: Generic.Aux[T, V],
      zip: coproduct.ZipWithKeys.Aux[K, V, R],
      ev: R <:< V
    ): Aux[T, R] =
    new LabelledGeneric[T] {
      type Repr = R
      def to(t: T): Repr = zip(gen.to(t))
      def from(r: Repr): T = gen.from(r)
    }
}

class nonGeneric extends StaticAnnotation

trait IsTuple[T] extends Serializable

object IsTuple {
  implicit def apply[T]: IsTuple[T] = macro GenericMacros.mkIsTuple[T]
}

trait HasProductGeneric[T] extends Serializable

object HasProductGeneric {
  implicit def apply[T]: HasProductGeneric[T] = macro GenericMacros.mkHasProductGeneric[T]
}

trait HasCoproductGeneric[T] extends Serializable

object HasCoproductGeneric {
  implicit def apply[T]: HasCoproductGeneric[T] = macro GenericMacros.mkHasCoproductGeneric[T]
}

trait ReprTypes {
  val c: Context
  import c.universe._

  def hlistTpe = typeOf[HList]
  def hnilTpe = typeOf[HNil]
  def hconsTpe = typeOf[::[_, _]].typeConstructor
  def coproductTpe = typeOf[Coproduct]
  def cnilTpe = typeOf[CNil]
  def cconsTpe = typeOf[:+:[_, _]].typeConstructor

  def atatTpe = typeOf[tag.@@[_,_]].typeConstructor
  def fieldTypeTpe = typeOf[shapeless.labelled.FieldType[_, _]].typeConstructor
}

trait CaseClassMacros extends ReprTypes {
  import c.universe._
  import Flag._

  def abort(msg: String) =
    c.abort(c.enclosingPosition, msg)

  def isReprType(tpe: Type): Boolean =
    tpe <:< hlistTpe || tpe <:< coproductTpe

  def isReprType1(tpe: Type): Boolean = {
    val normalized = appliedType(tpe, List(WildcardType)).normalize
    normalized <:< hlistTpe || normalized <:< coproductTpe
  }

  def isProduct(tpe: Type): Boolean =
    tpe =:= typeOf[Unit] || (tpe.typeSymbol.isClass && isCaseClassLike(classSym(tpe)))

  def isCoproduct(tpe: Type): Boolean = {
    val sym = tpe.typeSymbol
    if(!sym.isClass) false
    else {
      val sym = classSym(tpe)
      (sym.isTrait || sym.isAbstractClass) && sym.isSealed
    }
  }

  def ownerChain(sym: Symbol): List[Symbol] = {
    @tailrec
    def loop(sym: Symbol, acc: List[Symbol]): List[Symbol] =
      if(sym.owner == NoSymbol) acc
      else loop(sym.owner, sym :: acc)

    loop(sym, Nil)
  }

  def mkDependentRef(prefix: Type, path: List[Name]): (Type, Symbol) = {
    val (_, pre, sym) =
      path.foldLeft((prefix, NoType, NoSymbol)) {
        case ((pre, _, sym), nme) =>
          val sym0 = pre.member(nme)
          val pre0 = sym0.typeSignature
          (pre0, pre, sym0)
      }
    (pre, sym)
  }

  def fieldsOf(tpe: Type): List[(TermName, Type)] =
    tpe.declarations.toList collect {
      case sym: TermSymbol if isCaseAccessorLike(sym) =>
        val NullaryMethodType(restpe) = sym.typeSignatureIn(tpe)
        (sym.name.toTermName, restpe)
    }

  def productCtorsOf(tpe: Type): List[Symbol] =
    tpe.declarations.toList.filter { x => x.isMethod && x.asMethod.isConstructor }

  def ctorsOf(tpe: Type): List[Type] = ctorsOfAux(tpe, false)
  def ctorsOf1(tpe: Type): List[Type] = ctorsOfAux(tpe, true)

  def ctorsOfAux(tpe: Type, hk: Boolean): List[Type] = {
    def collectCtors(classSym: ClassSymbol): List[ClassSymbol] = {
      classSym.knownDirectSubclasses.toList flatMap { child0 =>
        val child = child0.asClass
        child.typeSignature // Workaround for <https://issues.scala-lang.org/browse/SI-7755>
        if (isCaseClassLike(child))
          List(child)
        else if (child.isSealed)
          collectCtors(child)
        else
          abort(s"$child is not case class like or a sealed trait")
      }
    }

    if(isProduct(tpe))
      List(tpe)
    else if(isCoproduct(tpe)) {
      val ctors = collectCtors(classSym(tpe)).sortBy(_.fullName)
      if (ctors.isEmpty) abort(s"Sealed trait $tpe has no case class subtypes")

      def typeArgs(tpe: Type) = tpe match {
        case TypeRef(_, _, args) => args
        case _ => Nil
      }

      val baseArgs: List[Type] =
        if(hk) {
          val tc = tpe.typeConstructor
          val TypeRef(_, sym, _) = tc
          val paramSym = sym.asType.typeParams.head
          val paramTpe = paramSym.asType.toType
          val appTpe = appliedType(tc, List(paramTpe))
          typeArgs(appTpe.normalize)
        }
        else typeArgs(tpe.normalize)

      val tpePrefix = prefix(tpe)

      ctors map { sym =>
        val suffix = ownerChain(sym).dropWhile(_ != tpePrefix.typeSymbol)
        if(suffix.isEmpty) {
          if(sym.isModuleClass) {
            val moduleSym = sym.asClass.module
            val modulePre = prefix(moduleSym.typeSignature)
            singleType(modulePre, moduleSym)
          } else appliedType(sym.toTypeIn(c.prefix.tree.tpe), baseArgs)
        } else {
          if(sym.isModuleClass) {
            val path = suffix.tail.map(_.name.toTermName)
            val (modulePre, moduleSym) = mkDependentRef(tpePrefix, path)
            singleType(modulePre, moduleSym)
          } else {
            val path = suffix.tail.init.map(_.name.toTermName) :+ suffix.last.name.toTypeName
            val (subTpePre, subTpeSym) = mkDependentRef(tpePrefix, path)
            typeRef(subTpePre, subTpeSym, baseArgs)
          }
        }
      }
    }
    else
      abort(s"$tpe is not a case class, case class-like, a sealed trait or Unit")
  }

  def nameAsString(name: Name): String = name.decodedName.toString.trim

  def nameAsValue(name: Name): Constant = Constant(nameAsString(name))

  def nameOf(tpe: Type) = tpe.typeSymbol.name

  def mkCompoundTpe(nil: Type, cons: Type, items: List[Type]): Type =
    items.foldRight(nil) {
      case (tpe, acc) => appliedType(cons, List(devarargify(tpe), acc))
    }

  def mkLabelTpe(name: Name): Type =
    appliedType(atatTpe, List(typeOf[scala.Symbol], ConstantType(nameAsValue(name))))

  def mkFieldTpe(name: Name, valueTpe: Type): Type = {
    appliedType(fieldTypeTpe, List(mkLabelTpe(name), valueTpe))
  }

  def mkHListTpe(items: List[Type]): Type =
    mkCompoundTpe(hnilTpe, hconsTpe, items)

  def mkCoproductTpe(items: List[Type]): Type =
    mkCompoundTpe(cnilTpe, cconsTpe, items)

  def appliedTypTree1(tpe: Type, param: Type, arg: TypeName): Tree = {
    tpe match {
      case t if t =:= param =>
        Ident(arg)
      case PolyType(params, body) if params.head.asType.toType =:= param =>
        appliedTypTree1(body, param, arg)
      case t @ TypeRef(pre, sym, List()) if t.takesTypeArgs =>
        val argTrees = sym.asType.typeParams.map(sym => appliedTypTree1(sym.asType.toType, param, arg))
        AppliedTypeTree(mkAttributedRef(pre, sym), argTrees)
      case TypeRef(pre, sym, List()) =>
        mkAttributedRef(pre, sym)
      case TypeRef(pre, sym, args) =>
        val argTrees = args.map(appliedTypTree1(_, param, arg))
        AppliedTypeTree(mkAttributedRef(pre, sym), argTrees)
      case t if t.takesTypeArgs =>
        val argTrees = t.typeSymbol.asType.typeParams.map(sym => appliedTypTree1(sym.asType.toType, param, arg))
        AppliedTypeTree(mkAttributedRef(tpe.typeConstructor), argTrees)
      case t =>
        mkAttributedRef(t)
    }
  }

  def mkCompoundTypTree1(nil: Type, cons: Type, items: List[Type], param: Type, arg: TypeName): Tree =
    items.foldRight(mkAttributedRef(nil): Tree) { case (tpe, acc) =>
      AppliedTypeTree(mkAttributedRef(cons), List(appliedTypTree1(tpe, param, arg), acc))
    }

  def mkHListTypTree1(items: List[Type], param: Type, arg: TypeName): Tree =
    mkCompoundTypTree1(hnilTpe, hconsTpe, items, param, arg)

  def mkCoproductTypTree1(items: List[Type], param: Type, arg: TypeName): Tree =
    mkCompoundTypTree1(cnilTpe, cconsTpe, items, param, arg)

  def unfoldCompoundTpe(compoundTpe: Type, nil: Type, cons: Type): List[Type] = {
    @tailrec
    def loop(tpe: Type, acc: List[Type]): List[Type] =
      tpe.normalize match {
        case TypeRef(_, consSym, List(hd, tl))
          if consSym.asType.toType.typeConstructor =:= cons => loop(tl, hd :: acc)
        case `nil` => acc
        case other => abort(s"Bad compound type $compoundTpe")
      }
    loop(compoundTpe, Nil).reverse
  }

  def hlistElements(tpe: Type): List[Type] =
    unfoldCompoundTpe(tpe, hnilTpe, hconsTpe)

  def coproductElements(tpe: Type): List[Type] =
    unfoldCompoundTpe(tpe, cnilTpe, cconsTpe)

  def reprTpe(tpe: Type): Type = {
    if(isProduct(tpe)) mkHListTpe(fieldsOf(tpe).map(_._2))
    else mkCoproductTpe(ctorsOf(tpe))
  }

  def param1(tpe: Type): Type =
    tpe match {
      case t @ TypeRef(_, sym, args) if(t.takesTypeArgs) => sym.asType.typeParams.head.asType.toType
      case TypeRef(_, _, List(arg)) => arg
      case _ => NoType
    }

  def reprTypTree1(tpe: Type, arg: TypeName): Tree = {
    val param = param1(tpe)
    if(isProduct(tpe)) mkHListTypTree1(fieldsOf(tpe).map(_._2), param, arg)
    else mkCoproductTypTree1(ctorsOf1(tpe), param, arg)
  }

  def isCaseClassLike(sym: ClassSymbol): Boolean = {
    def checkCtor: Boolean = {
      def unique[T](s: Seq[T]): Option[T] =
        s.headOption.find(_ => s.tail.isEmpty)

      val tpe = sym.typeSignature
      (for {
        ctor <- unique(productCtorsOf(tpe))
        params <- unique(ctor.asMethod.paramLists)
      } yield params.size == fieldsOf(tpe).size).getOrElse(false)
    }

    sym.isCaseClass ||
<<<<<<< HEAD
    (!sym.isAbstractClass && !sym.isTrait &&
     sym.knownDirectSubclasses.isEmpty &&
     productCtorsOf(sym.typeSignature).size == 1)
=======
    (!sym.isAbstract && !sym.isTrait &&
     sym.knownDirectSubclasses.isEmpty && checkCtor)
  }
>>>>>>> 727a8cf0

  def isCaseObjectLike(sym: ClassSymbol): Boolean = sym.isModuleClass && isCaseClassLike(sym)

  def isCaseAccessorLike(sym: TermSymbol): Boolean =
    !isNonGeneric(sym) && sym.isPublic && (if(sym.owner.asClass.isCaseClass) sym.isCaseAccessor else sym.isAccessor)

  def isSealedHierarchyClassSymbol(symbol: ClassSymbol): Boolean = {
    def helper(classSym: ClassSymbol): Boolean = {
      classSym.knownDirectSubclasses.toList forall { child0 =>
        val child = child0.asClass
        child.typeSignature // Workaround for <https://issues.scala-lang.org/browse/SI-7755>

        isCaseClassLike(child) || (child.isSealed && helper(child))
      }
    }

    symbol.isSealed && helper(symbol)
  }

  def classSym(tpe: Type): ClassSymbol = {
    val sym = tpe.typeSymbol
    if (!sym.isClass)
      abort(s"$sym is not a class or trait")

    val classSym = sym.asClass
    classSym.typeSignature // Workaround for <https://issues.scala-lang.org/browse/SI-7755>

    classSym
  }

  def mkAttributedRef(pre: Type, sym: Symbol): Tree = {
    val global = c.universe.asInstanceOf[scala.tools.nsc.Global]
    val gPre = pre.asInstanceOf[global.Type]
    val gSym = sym.asInstanceOf[global.Symbol]
    global.gen.mkAttributedRef(gPre, gSym).asInstanceOf[Tree]
  }

  // See https://github.com/milessabin/shapeless/issues/212
  def companionRef(tpe: Type): Tree = {
    val global = c.universe.asInstanceOf[scala.tools.nsc.Global]
    val gTpe = tpe.asInstanceOf[global.Type]
    val pre = gTpe.prefix
    val sym = gTpe.typeSymbol
    val cSym = sym.companionSymbol
    if(cSym != NoSymbol)
      global.gen.mkAttributedRef(pre, cSym).asInstanceOf[Tree]
    else
      Ident(tpe.typeSymbol.name.toTermName) // Attempt to refer to local companion
  }

  def prefix(tpe: Type): Type = {
    val global = c.universe.asInstanceOf[scala.tools.nsc.Global]
    val gTpe = tpe.asInstanceOf[global.Type]
    gTpe.prefix.asInstanceOf[Type]
  }

  def mkAttributedRef(tpe: Type): Tree = {
    val global = c.universe.asInstanceOf[scala.tools.nsc.Global]
    val gTpe = tpe.asInstanceOf[global.Type]
    val pre = gTpe.prefix
    val sym = gTpe.typeSymbol
    global.gen.mkAttributedRef(pre, sym).asInstanceOf[Tree]
  }

  def isNonGeneric(sym: Symbol): Boolean = {
    def check(sym: Symbol): Boolean = {
      // See https://issues.scala-lang.org/browse/SI-7424
      sym.typeSignature                   // force loading method's signature
      sym.annotations.foreach(_.tpe) // force loading all the annotations

      sym.annotations.exists(_.tpe =:= typeOf[nonGeneric])
    }

    // See https://issues.scala-lang.org/browse/SI-7561
    check(sym) ||
    (sym.isTerm && sym.asTerm.isAccessor && check(sym.asTerm.accessed)) ||
    sym.allOverriddenSymbols.exists(isNonGeneric)
  }

  def isTuple(tpe: Type): Boolean =
    tpe <:< typeOf[Unit] || definitions.TupleClass.seq.contains(tpe.typeSymbol)

  def isVararg(tpe: Type): Boolean =
    tpe.typeSymbol == c.universe.definitions.RepeatedParamClass

  def devarargify(tpe: Type): Type =
    tpe match {
      case TypeRef(pre, _, args) if isVararg(tpe) =>
        appliedType(typeOf[scala.collection.Seq[_]].typeConstructor, args)
      case _ => tpe
    }
}

class GenericMacros[C <: Context](val c: C) extends CaseClassMacros {
  import c.universe._
  import Flag._

  def materialize[T: WeakTypeTag, R: WeakTypeTag]: Tree = {
    val tpe = weakTypeOf[T]
    if(isReprType(tpe))
      abort("No Generic instance available for HList or Coproduct")

    def mkCoproductCases(tpe: Type, index: Int): (CaseDef, CaseDef) = {
      val name = newTermName(c.fresh("pat"))

      def mkCoproductValue(tree: Tree): Tree =
        (0 until index).foldLeft(q"_root_.shapeless.Inl($tree)": Tree) {
          case (acc, _) => q"_root_.shapeless.Inr($acc)"
        }

      if(isCaseObjectLike(tpe.typeSymbol.asClass)) {
        val singleton =
          tpe match {
            case SingleType(pre, sym) =>
              mkAttributedRef(pre, sym)
            case TypeRef(pre, sym, List()) if sym.isModule =>
              mkAttributedRef(pre, sym.asModule)
            case TypeRef(pre, sym, List()) if sym.isModuleClass =>
              mkAttributedRef(pre, sym.asClass.module)
            case other =>
              abort(s"Bad case object-like type $tpe")
          }

        val body = mkCoproductValue(q"$name.asInstanceOf[$tpe]")
        val pat = mkCoproductValue(pq"$name")
        (
          cq"$name if $name eq $singleton => $body",
          cq"$pat => $singleton: $tpe"
        )
      } else {
        val body = mkCoproductValue(q"$name: $tpe")
        val pat = mkCoproductValue(pq"$name")
        (
          cq"$name: $tpe => $body",
          cq"$pat => $name"
        )
      }
    }

    def mkProductCases(tpe: Type): (CaseDef, CaseDef) = {
      if(tpe =:= typeOf[Unit])
        (
          cq"() => _root_.shapeless.HNil",
          cq"_root_.shapeless.HNil => ()"
        )
      else if(isCaseObjectLike(tpe.typeSymbol.asClass)) {
        val singleton =
          tpe match {
            case SingleType(pre, sym) =>
              mkAttributedRef(pre, sym)
            case TypeRef(pre, sym, List()) if sym.isModule =>
              mkAttributedRef(pre, sym.asModule)
            case TypeRef(pre, sym, List()) if sym.isModuleClass =>
              mkAttributedRef(pre, sym.asClass.module)
            case other =>
              abort(s"Bad case object-like type $tpe")
          }

        (
          cq"_: $tpe => _root_.shapeless.HNil",
          cq"_root_.shapeless.HNil => $singleton: $tpe"
        )
      } else {
        val sym = tpe.typeSymbol
        val isCaseClass = sym.asClass.isCaseClass
        def hasNonGenericCompanionMember(name: String): Boolean = {
          val mSym = sym.companionSymbol.typeSignature.member(newTermName(name))
          mSym != NoSymbol && !isNonGeneric(mSym)
        }

        val binders = fieldsOf(tpe).map { case (name, tpe) => (newTermName(c.fresh("pat")), name, tpe, isVararg(tpe)) }

        val to =
          if(isCaseClass || hasNonGenericCompanionMember("unapply")) {
            val wcard = Star(Ident(nme.WILDCARD))  // like pq"_*" except that it does work
            val lhs = pq"${companionRef(tpe)}(..${binders.map(x => if (x._4) pq"${x._1} @ $wcard" else pq"${x._1}")})"
            val rhs =
              binders.foldRight(q"_root_.shapeless.HNil": Tree) {
                case ((bound, name, tpe, _), acc) => q"_root_.shapeless.::($bound, $acc)"
              }
            cq"$lhs => $rhs"
          } else {
            val lhs = newTermName(c.fresh("pat"))
            val rhs =
              fieldsOf(tpe).foldRight(q"_root_.shapeless.HNil": Tree) {
                case ((name, tpe), acc) => q"_root_.shapeless.::($lhs.$name, $acc)"
              }
            cq"$lhs => $rhs"
          }

        val from = {
          val lhs =
            binders.foldRight(q"_root_.shapeless.HNil": Tree) {
              case ((bound, _, _, _), acc) => pq"_root_.shapeless.::($bound, $acc)"
            }

          val rhs = {
            val ctorArgs = binders.map { case (bound, name, tpe, vararg) => if (vararg) q"$bound: _*" else Ident(bound) }
            if(isCaseClass || hasNonGenericCompanionMember("apply"))
              q"${companionRef(tpe)}(..$ctorArgs)"
            else
              q"new $tpe(..$ctorArgs)"
          }

          cq"$lhs => $rhs"
        }

        (to, from)
      }
    }

    val (toCases, fromCases) =
      if(isProduct(tpe)) {
        val (to, from) = mkProductCases(tpe)
        (List(to), List(from))
      } else {
        val (to, from) = (ctorsOf(tpe) zip (Stream from 0) map (mkCoproductCases _).tupled).unzip
        (to, from :+ cq"_ => _root_.scala.Predef.???")
      }

    val clsName = newTypeName(c.fresh())
    q"""
      final class $clsName extends _root_.shapeless.Generic[$tpe] {
        type Repr = ${reprTpe(tpe)}
        def to(p: $tpe): Repr = p match { case ..$toCases }
        def from(p: Repr): $tpe = p match { case ..$fromCases }
      }
      new $clsName()
    """
  }

  def mkIsTuple[T: WeakTypeTag]: Tree = {
    val tTpe = weakTypeOf[T]
    if(!isTuple(tTpe))
      abort(s"Unable to materialize IsTuple for non-tuple type $tTpe")

    q"""new IsTuple[$tTpe] {}"""
  }

  def mkHasProductGeneric[T: WeakTypeTag]: Tree = {
    val tTpe = weakTypeOf[T]
    if(isReprType(tTpe) || !isProduct(tTpe))
      abort(s"Unable to materialize HasProductGeneric for $tTpe")

    q"""new HasProductGeneric[$tTpe] {}"""
  }

  def mkHasCoproductGeneric[T: WeakTypeTag]: Tree = {
    val tTpe = weakTypeOf[T]
    if(isReprType(tTpe) || !isCoproduct(tTpe))
      abort(s"Unable to materialize HasCoproductGeneric for $tTpe")

    q"""new HasCoproductGeneric[$tTpe] {}"""
  }
}

object GenericMacros {
  def inst(c: Context) = new GenericMacros[c.type](c)

  def materialize[T: c.WeakTypeTag, R: c.WeakTypeTag](c: Context): c.Expr[Generic.Aux[T, R]] =
    c.Expr[Generic.Aux[T, R]](inst(c).materialize[T, R])

  def mkIsTuple[T: c.WeakTypeTag](c: Context): c.Expr[IsTuple[T]] =
    c.Expr[IsTuple[T]](inst(c).mkIsTuple[T])

  def mkHasProductGeneric[T: c.WeakTypeTag](c: Context): c.Expr[HasProductGeneric[T]] = 
    c.Expr[HasProductGeneric[T]](inst(c).mkHasProductGeneric[T])

  def mkHasCoproductGeneric[T: c.WeakTypeTag](c: Context): c.Expr[HasCoproductGeneric[T]] =
    c.Expr[HasCoproductGeneric[T]](inst(c).mkHasCoproductGeneric[T])
}<|MERGE_RESOLUTION|>--- conflicted
+++ resolved
@@ -330,20 +330,14 @@
       val tpe = sym.typeSignature
       (for {
         ctor <- unique(productCtorsOf(tpe))
-        params <- unique(ctor.asMethod.paramLists)
+        params <- unique(ctor.asMethod.paramss)
       } yield params.size == fieldsOf(tpe).size).getOrElse(false)
     }
 
     sym.isCaseClass ||
-<<<<<<< HEAD
     (!sym.isAbstractClass && !sym.isTrait &&
-     sym.knownDirectSubclasses.isEmpty &&
-     productCtorsOf(sym.typeSignature).size == 1)
-=======
-    (!sym.isAbstract && !sym.isTrait &&
      sym.knownDirectSubclasses.isEmpty && checkCtor)
   }
->>>>>>> 727a8cf0
 
   def isCaseObjectLike(sym: ClassSymbol): Boolean = sym.isModuleClass && isCaseClassLike(sym)
 
