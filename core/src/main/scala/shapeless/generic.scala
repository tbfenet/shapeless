/*
 * Copyright (c) 2012-15 Lars Hupel, Miles Sabin
 *
 * Licensed under the Apache License, Version 2.0 (the "License");
 * you may not use this file except in compliance with the License.
 * You may obtain a copy of the License at
 *
 *     http://www.apache.org/licenses/LICENSE-2.0
 *
 * Unless required by applicable law or agreed to in writing, software
 * distributed under the License is distributed on an "AS IS" BASIS,
 * WITHOUT WARRANTIES OR CONDITIONS OF ANY KIND, either express or implied.
 * See the License for the specific language governing permissions and
 * limitations under the License.
 */

package shapeless

import scala.language.experimental.macros

import scala.annotation.{ StaticAnnotation, tailrec }
import scala.reflect.api.Universe
import scala.reflect.macros.Context

trait Generic[T] {
  type Repr
  def to(t : T) : Repr
  def from(r : Repr) : T
}

object Generic {
  type Aux[T, Repr0] = Generic[T] { type Repr = Repr0 }

  def apply[T](implicit gen: Generic[T]): Aux[T, gen.Repr] = gen

  implicit def materialize[T, R]: Aux[T, R] = macro GenericMacros.materialize[T, R]
}

trait LabelledGeneric[T] extends Generic[T]

object LabelledGeneric {
  type Aux[T, Repr0] = LabelledGeneric[T]{ type Repr = Repr0 }

  def apply[T](implicit lgen: LabelledGeneric[T]): Aux[T, lgen.Repr] = lgen

  implicit def materialize[T, R]: Aux[T, R] = macro GenericMacros.materializeLabelled[T, R]
}

class nonGeneric extends StaticAnnotation

trait IsTuple[T]

object IsTuple {
  implicit def apply[T]: IsTuple[T] = macro GenericMacros.mkIsTuple[T]
}

trait HasProductGeneric[T]

object HasProductGeneric {
  implicit def apply[T]: HasProductGeneric[T] = macro GenericMacros.mkHasProductGeneric[T]
}

trait HasCoproductGeneric[T]

object HasCoproductGeneric {
  implicit def apply[T]: HasCoproductGeneric[T] = macro GenericMacros.mkHasCoproductGeneric[T]
}

trait CaseClassMacros {
  val c: Context

  import c.universe._
  import Flag._

  def hlistTpe = typeOf[HList]
  def hnilTpe = typeOf[HNil]
  def hconsTpe = typeOf[::[_, _]].typeConstructor
  def coproductTpe = typeOf[Coproduct]
  def cnilTpe = typeOf[CNil]
  def cconsTpe = typeOf[:+:[_, _]].typeConstructor

  def atatTpe = typeOf[tag.@@[_,_]].typeConstructor
  def fieldTypeTpe = typeOf[shapeless.labelled.FieldType[_, _]].typeConstructor

  def abort(msg: String) =
    c.abort(c.enclosingPosition, msg)

  def isReprType(tpe: Type): Boolean =
    tpe <:< hlistTpe || tpe <:< coproductTpe

  def isProduct(tpe: Type): Boolean =
    tpe =:= typeOf[Unit] || (tpe.typeSymbol.isClass && isCaseClassLike(classSym(tpe)))

  def isCoproduct(tpe: Type): Boolean = {
    val sym = tpe.typeSymbol
    if(!sym.isClass) false
    else {
      val sym = classSym(tpe)
      (sym.isTrait || sym.isAbstractClass) && sym.isSealed
    }
  }

  def fieldsOf(tpe: Type): List[(TermName, Type)] =
    tpe.declarations.toList collect {
      case sym: TermSymbol if isCaseAccessorLike(sym) =>
        val NullaryMethodType(restpe) = sym.typeSignatureIn(tpe)
        (sym.name.toTermName, restpe)
    }

  def ctorsOf(tpe: Type): List[Type] = {
    def collectCtors(classSym: ClassSymbol): List[ClassSymbol] = {
      classSym.knownDirectSubclasses.toList flatMap { child0 =>
        val child = child0.asClass
        child.typeSignature // Workaround for <https://issues.scala-lang.org/browse/SI-7755>
        if (isCaseClassLike(child))
          List(child)
        else if (child.isSealed)
          collectCtors(child)
        else
          abort(s"$child is not case class like or a sealed trait")
      }
    }

    if(isProduct(tpe))
      List(tpe)
    else if(isCoproduct(tpe)) {
      val ctors = collectCtors(classSym(tpe)).sortBy(_.fullName)
      if (ctors.isEmpty) abort(s"Sealed trait $tpe has no case class subtypes")

      // We're using an extremely optimistic strategy here, basically ignoring
      // the existence of any existential types.
      val baseTpe: TypeRef = tpe.normalize match {
        case tr: TypeRef => tr
        case _ => abort(s"bad type $tpe")
      }

      ctors map { sym =>
        val subTpe = sym.asType.toType
        val normalized = sym.typeParams match {
          case Nil  => subTpe
          case tpes => appliedType(subTpe, baseTpe.args)
        }

        normalized
      }
    }
    else
      abort(s"$tpe is not a case class, case class-like, a sealed trait or Unit")
  }

  def nameAsValue(name: Name): Constant = Constant(name.decodedName.toString.trim)

  def nameOf(tpe: Type) = tpe.typeSymbol.name

  def mkCompoundTpe(nil: Type, cons: Type, items: List[Type]): Type =
    items.foldRight(nil) { case (tpe, acc) => appliedType(cons, List(tpe, acc)) }

  def mkFieldTpe(name: Name, valueTpe: Type): Type = {
    val keyTpe = appliedType(atatTpe, List(typeOf[scala.Symbol], ConstantType(nameAsValue(name))))
    appliedType(fieldTypeTpe, List(keyTpe, valueTpe))
  }

  def mkHListTpe(items: List[Type]): Type =
    mkCompoundTpe(hnilTpe, hconsTpe, items)

  def mkRecordTpe(fields: List[(TermName, Type)]): Type =
    mkCompoundTpe(hnilTpe, hconsTpe, fields.map((mkFieldTpe _).tupled))

  def mkCoproductTpe(items: List[Type]): Type =
    mkCompoundTpe(cnilTpe, cconsTpe, items)

  def mkUnionTpe(fields: List[(TermName, Type)]): Type =
    mkCompoundTpe(cnilTpe, cconsTpe, fields.map((mkFieldTpe _).tupled))

  def unfoldCompoundTpe(compoundTpe: Type, nil: Type, cons: Type): List[Type] = {
    @tailrec
    def loop(tpe: Type, acc: List[Type]): List[Type] =
      tpe.normalize match {
        case TypeRef(_, consSym, List(hd, tl))
          if consSym.asType.toType.typeConstructor =:= cons => loop(tl, hd :: acc)
        case `nil` => acc
        case other => abort(s"Bad compound type $compoundTpe")
      }
    loop(compoundTpe, Nil).reverse
  }

  def hlistElements(tpe: Type): List[Type] =
    unfoldCompoundTpe(tpe, hnilTpe, hconsTpe)

  def coproductElements(tpe: Type): List[Type] =
    unfoldCompoundTpe(tpe, cnilTpe, cconsTpe)

  def reprTpe(tpe: Type, labelled: Boolean): Type = {
    if(isProduct(tpe)) {
      val fields = fieldsOf(tpe)
      if(labelled)
        mkRecordTpe(fields)
      else
        mkHListTpe(fields.map(_._2))
    } else {
      val ctors = ctorsOf(tpe)
      if(labelled) {
        val labelledCases = ctors.map(tpe => (nameOf(tpe).toTermName, tpe))
        mkUnionTpe(labelledCases)
      } else
        mkCoproductTpe(ctors)
    }
  }

  def isCaseClassLike(sym: ClassSymbol): Boolean =
    sym.isCaseClass ||
    (!sym.isAbstractClass && !sym.isTrait && sym.knownDirectSubclasses.isEmpty && fieldsOf(sym.typeSignature).nonEmpty)

  def isCaseObjectLike(sym: ClassSymbol): Boolean = sym.isModuleClass && isCaseClassLike(sym)

  def isCaseAccessorLike(sym: TermSymbol): Boolean =
    !isNonGeneric(sym) && sym.isPublic && (if(sym.owner.asClass.isCaseClass) sym.isCaseAccessor else sym.isAccessor)

  def isSealedHierarchyClassSymbol(symbol: ClassSymbol): Boolean = {
    def helper(classSym: ClassSymbol): Boolean = {
      classSym.knownDirectSubclasses.toList forall { child0 =>
        val child = child0.asClass
        child.typeSignature // Workaround for <https://issues.scala-lang.org/browse/SI-7755>

        isCaseClassLike(child) || (child.isSealed && helper(child))
      }
    }

    symbol.isSealed && helper(symbol)
  }

  def classSym(tpe: Type): ClassSymbol = {
    val sym = tpe.typeSymbol
    if (!sym.isClass)
      abort(s"$sym is not a class or trait")

    val classSym = sym.asClass
    classSym.typeSignature // Workaround for <https://issues.scala-lang.org/browse/SI-7755>

    classSym
  }

  def mkAttributedRef(pre: Type, sym: Symbol): Tree = {
    val global = c.universe.asInstanceOf[scala.tools.nsc.Global]
    val gPre = pre.asInstanceOf[global.Type]
    val gSym = sym.asInstanceOf[global.Symbol]
    global.gen.mkAttributedRef(gPre, gSym).asInstanceOf[Tree]
  }

  // See https://github.com/milessabin/shapeless/issues/212
  def companionRef(tpe: Type): Tree = {
    val global = c.universe.asInstanceOf[scala.tools.nsc.Global]
    val gTpe = tpe.asInstanceOf[global.Type]
    val pre = gTpe.prefix
    val sym = gTpe.typeSymbol.companionSymbol
    global.gen.mkAttributedRef(pre, sym).asInstanceOf[Tree]
  }

  def isNonGeneric(sym: Symbol): Boolean = {
    def check(sym: Symbol): Boolean = {
      // See https://issues.scala-lang.org/browse/SI-7424
      sym.typeSignature                   // force loading method's signature
      sym.annotations.foreach(_.tpe) // force loading all the annotations

      sym.annotations.exists(_.tpe =:= typeOf[nonGeneric])
    }

    // See https://issues.scala-lang.org/browse/SI-7561
    check(sym) ||
    (sym.isTerm && sym.asTerm.isAccessor && check(sym.asTerm.accessed)) ||
    sym.allOverriddenSymbols.exists(isNonGeneric)
  }

  def isTuple(tpe: Type): Boolean =
    tpe <:< typeOf[Unit] || definitions.TupleClass.seq.contains(tpe.typeSymbol)
}

class GenericMacros[C <: Context](val c: C) extends CaseClassMacros {
  import c.universe._
  import Flag._

  def materialize[T: WeakTypeTag, R: WeakTypeTag] =
    materializeAux(false, weakTypeOf[T])

  def materializeLabelled[T: WeakTypeTag, R: WeakTypeTag] =
    materializeAux(true, weakTypeOf[T])

  def materializeAux(labelled: Boolean, tpe: Type): Tree = {
    if(isReprType(tpe))
      abort("No Generic instance available for HList or Coproduct")

    def mkElem(elem: Tree, name: Name, tpe: Type): Tree =
      if(labelled) q"$elem.asInstanceOf[${mkFieldTpe(name, tpe)}]" else elem

    def mkCoproductCases(tpe: Type, index: Int): (CaseDef, CaseDef) = {
      val name = newTermName(c.fresh("pat"))

      def mkCoproductValue(tree: Tree): Tree =
        (0 until index).foldLeft(q"_root_.shapeless.Inl($tree)": Tree) {
          case (acc, _) => q"_root_.shapeless.Inr($acc)"
        }

      val body = mkCoproductValue(mkElem(q"$name: $tpe", nameOf(tpe), tpe))
      val pat = mkCoproductValue(pq"$name")
      (
        cq"$name: $tpe => $body",
        cq"$pat => $name"
      )
    }

    def mkProductCases(tpe: Type): (CaseDef, CaseDef) = {
      def mkCase(lhs: Tree, rhs: Tree) = cq"$lhs => $rhs"

      if(tpe =:= typeOf[Unit])
        (
          cq"() => _root_.shapeless.HNil",
          cq"_root_.shapeless.HNil => ()"
        )
      else if(isCaseObjectLike(tpe.typeSymbol.asClass)) {
        val singleton =
          tpe match {
            case SingleType(pre, sym) =>
<<<<<<< HEAD
              mkAttributedRef(pre, sym)
            case TypeRef(pre, sym, List()) if sym.isModuleClass =>
              mkAttributedRef(pre, sym.asClass.module)
=======
              c.internal.gen.mkAttributedRef(pre, sym)
            case TypeRef(pre, sym, List()) if sym.isModule =>
              c.internal.gen.mkAttributedRef(pre, sym.asModule)
            case TypeRef(pre, sym, List()) if sym.isModuleClass =>
              c.internal.gen.mkAttributedRef(pre, sym.asClass.module)
>>>>>>> 87884df8
            case other =>
              abort(s"Bad case object-like type $tpe")
          }

        (
          cq"_: $tpe => _root_.shapeless.HNil",
          cq"_root_.shapeless.HNil => $singleton: $tpe"
        )
      } else {
        val sym = tpe.typeSymbol
        val isCaseClass = sym.asClass.isCaseClass
        def hasNonGenericCompanionMember(name: String): Boolean = {
          val mSym = sym.companionSymbol.typeSignature.member(newTermName(name))
          mSym != NoSymbol && !isNonGeneric(mSym)
        }

        val binders = fieldsOf(tpe).map { case (name, tpe) => (newTermName(c.fresh("pat")), name, tpe) }

        val to =
          if(isCaseClass || hasNonGenericCompanionMember("unapply")) {
            val lhs = pq"${companionRef(tpe)}(..${binders.map(x => pq"${x._1}")})"
            val rhs =
              binders.foldRight(q"_root_.shapeless.HNil": Tree) {
                case ((bound, name, tpe), acc) =>
                  val elem = mkElem(q"$bound", name, tpe)
                  q"_root_.shapeless.::($elem, $acc)"
              }
            cq"$lhs => $rhs"
          } else {
            val lhs = newTermName(c.fresh("pat"))
            val rhs =
              fieldsOf(tpe).foldRight(q"_root_.shapeless.HNil": Tree) {
                case ((name, tpe), acc) =>
                  val elem = mkElem(q"$lhs.$name", name, tpe)
                  q"_root_.shapeless.::($elem, $acc)"
              }
            cq"$lhs => $rhs"
          }

        val from = {
          val lhs =
            binders.foldRight(q"_root_.shapeless.HNil": Tree) {
              case ((bound, _, _), acc) => pq"_root_.shapeless.::($bound, $acc)"
            }

          val rhs = {
            val ctorArgs = binders.map { case (bound, name, tpe) => mkElem(Ident(bound), name, tpe) }
            if(isCaseClass || hasNonGenericCompanionMember("apply"))
              q"${companionRef(tpe)}(..$ctorArgs)"
            else
              q"new $tpe(..$ctorArgs)"
          }

          cq"$lhs => $rhs"
        }

        (to, from)
      }
    }

    val (toCases, fromCases) =
      if(isProduct(tpe)) {
        val (to, from) = mkProductCases(tpe)
        (List(to), List(from))
      } else {
        val (to, from) = (ctorsOf(tpe) zip (Stream from 0) map (mkCoproductCases _).tupled).unzip
        (to, from :+ cq"_ => _root_.scala.Predef.???")
      }

    val genericTypeConstructor =
      (if(labelled) typeOf[LabelledGeneric[_]].typeConstructor
       else typeOf[Generic[_]].typeConstructor).typeSymbol

    val clsName = newTypeName(c.fresh())
    q"""
      final class $clsName extends $genericTypeConstructor[$tpe] {
        type Repr = ${reprTpe(tpe, labelled)}
        def to(p: $tpe): Repr = p match { case ..$toCases }
        def from(p: Repr): $tpe = p match { case ..$fromCases }
      }
      new $clsName()
    """
  }

  def mkIsTuple[T: WeakTypeTag]: Tree = {
    val tTpe = weakTypeOf[T]
    if(!isTuple(tTpe))
      abort(s"Unable to materialize IsTuple for non-tuple type $tTpe")

    q"""new IsTuple[$tTpe] {}"""
  }

  def mkHasProductGeneric[T: WeakTypeTag]: Tree = {
    val tTpe = weakTypeOf[T]
    if(isReprType(tTpe) || !isProduct(tTpe))
      abort(s"Unable to materialize HasProductGeneric for $tTpe")

    q"""new HasProductGeneric[$tTpe] {}"""
  }

  def mkHasCoproductGeneric[T: WeakTypeTag]: Tree = {
    val tTpe = weakTypeOf[T]
    if(isReprType(tTpe) || !isCoproduct(tTpe))
      abort(s"Unable to materialize HasCoproductGeneric for $tTpe")

    q"""new HasCoproductGeneric[$tTpe] {}"""
  }
}

object GenericMacros {
  def inst(c: Context) = new GenericMacros[c.type](c)

  def materialize[T: c.WeakTypeTag, R: c.WeakTypeTag](c: Context): c.Expr[Generic.Aux[T, R]] =
    c.Expr[Generic.Aux[T, R]](inst(c).materialize[T, R])

  def materializeLabelled[T: c.WeakTypeTag, R: c.WeakTypeTag](c: Context): c.Expr[LabelledGeneric.Aux[T, R]] =
    c.Expr[LabelledGeneric.Aux[T, R]](inst(c).materializeLabelled[T, R])

  def mkIsTuple[T: c.WeakTypeTag](c: Context): c.Expr[IsTuple[T]] =
    c.Expr[IsTuple[T]](inst(c).mkIsTuple[T])

  def mkHasProductGeneric[T: c.WeakTypeTag](c: Context): c.Expr[HasProductGeneric[T]] = 
    c.Expr[HasProductGeneric[T]](inst(c).mkHasProductGeneric[T])

  def mkHasCoproductGeneric[T: c.WeakTypeTag](c: Context): c.Expr[HasCoproductGeneric[T]] =
    c.Expr[HasCoproductGeneric[T]](inst(c).mkHasCoproductGeneric[T])
}<|MERGE_RESOLUTION|>--- conflicted
+++ resolved
@@ -320,17 +320,11 @@
         val singleton =
           tpe match {
             case SingleType(pre, sym) =>
-<<<<<<< HEAD
               mkAttributedRef(pre, sym)
+            case TypeRef(pre, sym, List()) if sym.isModule =>
+              mkAttributedRef(pre, sym.asModule)
             case TypeRef(pre, sym, List()) if sym.isModuleClass =>
               mkAttributedRef(pre, sym.asClass.module)
-=======
-              c.internal.gen.mkAttributedRef(pre, sym)
-            case TypeRef(pre, sym, List()) if sym.isModule =>
-              c.internal.gen.mkAttributedRef(pre, sym.asModule)
-            case TypeRef(pre, sym, List()) if sym.isModuleClass =>
-              c.internal.gen.mkAttributedRef(pre, sym.asClass.module)
->>>>>>> 87884df8
             case other =>
               abort(s"Bad case object-like type $tpe")
           }
