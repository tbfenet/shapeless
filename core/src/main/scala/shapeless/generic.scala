--- conflicted
+++ resolved
@@ -208,17 +208,8 @@
           if(sym.isModuleClass) {
             val moduleSym = sym.asClass.module
             val modulePre = prefix(moduleSym.typeSignature)
-<<<<<<< HEAD
             singleType(modulePre, moduleSym)
-          } else {
-            val subTpeSym = sym.asType
-            val subTpePre = prefix(subTpeSym.typeSignature)
-            typeRef(subTpePre, subTpeSym, baseArgs)
-          }
-=======
-            c.internal.singleType(modulePre, moduleSym)
           } else appliedType(sym.toTypeIn(c.prefix.tree.tpe), baseArgs)
->>>>>>> 96a7cd71
         } else {
           if(sym.isModuleClass) {
             val path = suffix.tail.map(_.name.toTermName)
