/*
 * Copyright (c) 2012-14 Lars Hupel, Miles Sabin
 *
 * Licensed under the Apache License, Version 2.0 (the "License");
 * you may not use this file except in compliance with the License.
 * You may obtain a copy of the License at
 *
 *     http://www.apache.org/licenses/LICENSE-2.0
 *
 * Unless required by applicable law or agreed to in writing, software
 * distributed under the License is distributed on an "AS IS" BASIS,
 * WITHOUT WARRANTIES OR CONDITIONS OF ANY KIND, either express or implied.
 * See the License for the specific language governing permissions and
 * limitations under the License.
 */

package shapeless

import scala.language.experimental.macros

import scala.reflect.macros.Context

trait Generic[T] {
  type Repr
  def to(t : T) : Repr
  def from(r : Repr) : T
}

trait LowPriorityGeneric {
  implicit def apply[T]: Generic[T] = macro GenericMacros.materialize[T]
}

object Generic extends LowPriorityGeneric {
  type Aux[T, Repr0] = Generic[T] { type Repr = Repr0 }

  // Refinement for products, here we can provide the calling context with
  // a proof that the resulting Repr <: HList
  implicit def product[T <: Product]: Generic[T] = macro GenericMacros.materializeForProduct[T]
}

trait LabelledGeneric[T] {
  type Repr
  def to(t : T) : Repr
  def from(r : Repr) : T
}

trait LowPriorityLabelledGeneric {
  implicit def apply[T]: LabelledGeneric[T] = macro GenericMacros.materializeLabelled[T]
}

object LabelledGeneric extends LowPriorityLabelledGeneric {
  type Aux[T, Out0] = LabelledGeneric[T]{ type Repr = Out0 }

  // Refinement for products, here we can provide the calling context with
  // a proof that the resulting Repr is a record
  implicit def product[T <: Product]: LabelledGeneric[T] = macro GenericMacros.materializeLabelledForProduct[T]
}

object GenericMacros {
  import shapeless.record.FieldType

  def materialize[T]
    (c: Context)(implicit tT: c.WeakTypeTag[T]): c.Expr[Generic[T]] =
      materializeAux[Generic[T]](c)(false, false, tT.tpe)

  def materializeForProduct[T <: Product]
    (c: Context)(implicit tT: c.WeakTypeTag[T]): c.Expr[Generic[T] { type Repr <: HList }] =
      materializeAux[Generic[T] { type Repr <: HList }](c)(true, false, tT.tpe)

<<<<<<< HEAD
  def materializeForCoproduct[T <: Coproduct]
    (c: Context)(implicit tT: c.WeakTypeTag[T]): c.Expr[Generic[T] { type Repr <: Coproduct}] =
    materializeAux[Generic[T] { type Repr <: Coproduct}](c)(true, false, tT.tpe)

  def materializeLabelled[T]
    (c: Context)(implicit tT: c.WeakTypeTag[T]): c.Expr[LabelledGeneric[T]] =
      materializeAux[LabelledGeneric[T]](c)(false, true, tT.tpe)
=======
  def materializeLabelled[T](implicit tT: WeakTypeTag[T]) =
    materializeAux(false, true, tT.tpe)
>>>>>>> cba50b64

  def materializeLabelledForProduct[T <: Product]
    (c: Context)(implicit tT: c.WeakTypeTag[T]): c.Expr[LabelledGeneric[T] { type Repr <: HList }] =
      materializeAux[LabelledGeneric[T] { type Repr <: HList }](c)(true, true, tT.tpe)

  def materializeAux[G]
    (c0 : Context)(product0: Boolean, labelled0: Boolean, tpe0: c0.Type): c0.Expr[G] = {
    import c0.{ abort, enclosingPosition, typeOf, Expr }

    if (product0 && tpe0 <:< typeOf[Coproduct])
      abort(enclosingPosition, s"Cannot materialize Coproduct $tpe0 as a Product")

    val helper = new Helper[c0.type] {
      val c: c0.type = c0
      val fromTpe = tpe0
      val toProduct = product0
      val toLabelled = labelled0
      val labelledRepr = labelled0
    }

    Expr[G] {
      if (tpe0 <:< typeOf[HList] || tpe0 <:< typeOf[Coproduct])
        helper.materializeIdentityGeneric
      else
        helper.materializeGeneric
    }
  }

  def deriveProductInstance[C[_], T]
    (c: Context)(ev: c.Expr[_])(implicit tTag: c.WeakTypeTag[T], cTag: c.WeakTypeTag[C[Any]]): c.Expr[C[T]] =
    deriveInstanceAux(c)(ev.tree, true, false, tTag, cTag)

  def deriveLabelledProductInstance[C[_], T]
    (c: Context)(ev: c.Expr[_])(implicit tTag: c.WeakTypeTag[T], cTag: c.WeakTypeTag[C[Any]]): c.Expr[C[T]] =
    deriveInstanceAux(c)(ev.tree, true, true, tTag, cTag)

  def deriveInstance[C[_], T]
    (c: Context)(ev: c.Expr[_])(implicit tTag: c.WeakTypeTag[T], cTag: c.WeakTypeTag[C[Any]]): c.Expr[C[T]] =
    deriveInstanceAux(c)(ev.tree, false, false, tTag, cTag)

  def deriveLabelledInstance[C[_], T]
    (c: Context)(ev: c.Expr[_])(implicit tTag: c.WeakTypeTag[T], cTag: c.WeakTypeTag[C[Any]]): c.Expr[C[T]] =
    deriveInstanceAux(c)(ev.tree, false, true, tTag, cTag)

  def deriveInstanceAux[C[_], T](c0: Context)
    (deriver: c0.Tree, product0: Boolean, labelled0: Boolean, tTag: c0.WeakTypeTag[T], cTag: c0.WeakTypeTag[C[Any]]): c0.Expr[C[T]] = {
    import c0.Expr
    val helper = new Helper[c0.type] {
      val c: c0.type = c0
      val fromTpe = tTag.tpe
      val toProduct = product0
      val toLabelled = labelled0
      val labelledRepr = false
    }

    Expr[C[T]] {
      helper.deriveInstance(deriver, cTag.tpe.typeConstructor)
    }
  }

  trait Helper[+C <: Context] {
    val c: C
    val fromTpe: c.Type
    val toProduct: Boolean
    val toLabelled: Boolean
    val labelledRepr: Boolean

    import c.universe._
    import Flag._

    def absurdValueTree = reify { ??? }.tree
    def hconsValueTree = reify {  ::  }.tree
    def hnilValueTree  = reify { HNil }.tree
    def inlValueTree = reify {  Inl  }.tree
    def inrValueTree  = reify { Inr }.tree

    def anyRefTpe = typeOf[AnyRef]
    def unitTpe = typeOf[Unit]
    def hconsTpe = typeOf[::[_, _]].typeConstructor
    def hnilTpe = typeOf[HNil]
    def cconsTpe = typeOf[:+:[_, _]].typeConstructor
    def cnilTpe = typeOf[CNil]
    def atatTpe = typeOf[tag.@@[_,_]].typeConstructor
    def symTpe = typeOf[scala.Symbol]
    def fieldTypeTpe = typeOf[shapeless.record.FieldType[_, _]].typeConstructor
    def genericTpe = typeOf[Generic[_]].typeConstructor
    def labelledGenericTpe = typeOf[LabelledGeneric[_]].typeConstructor
    def typeClassTpe = typeOf[TypeClass[Any]].typeConstructor
    def labelledTypeClassTpe = typeOf[LabelledTypeClass[Any]].typeConstructor
    def productTypeClassTpe = typeOf[ProductTypeClass[Any]].typeConstructor
    def labelledProductTypeClassTpe = typeOf[LabelledProductTypeClass[Any]].typeConstructor
    def deriveCtorsTpe = typeOf[DeriveConstructors]

    def toName = newTermName("to")
    def fromName = newTermName("from")
    def reprName = newTypeName("Repr")

    def nameAsValue(name: Name): Constant = Constant(name.decoded.trim)

    def nameAsLiteral(name: Name): Tree = Literal(nameAsValue(name))

    def nameOf(tpe: Type) = tpe.typeSymbol.name

    def fieldsOf(tpe: Type): List[(TermName, Type)] =
      tpe.declarations.toList collect {
        case sym: TermSymbol if sym.isVal && sym.isCaseAccessor => (sym.name.toTermName, sym.typeSignatureIn(tpe))
      }

    def reprOf(tpe: Type): Type = {
      val fields = fieldsOf(tpe)
      if(labelledRepr)
        mkRecordTpe(fields)
      else
        mkHListTpe(fields.map(_._2))
    }

    def mkCompoundTpe(nil: Type, cons: Type, items: List[Type]): Type =
      items.foldRight(nil) { case (tpe, acc) => appliedType(cons, List(tpe, acc)) }

    def mkFieldTpe(name: Name, valueTpe: Type): Type = {
      val keyTpe = appliedType(atatTpe, List(symTpe, ConstantType(nameAsValue(name))))
      appliedType(fieldTypeTpe, List(keyTpe, valueTpe))
    }

    def mkHListTpe(items: List[Type]): Type =
      mkCompoundTpe(hnilTpe, hconsTpe, items)

    def mkRecordTpe(fields: List[(TermName, Type)]): Type =
      mkCompoundTpe(hnilTpe, hconsTpe, fields.map((mkFieldTpe _).tupled))

    def mkCoproductTpe(items: List[Type]): Type =
      mkCompoundTpe(cnilTpe, cconsTpe, items)

    def mkUnionTpe(fields: List[(TermName, Type)]): Type =
      mkCompoundTpe(cnilTpe, cconsTpe, fields.map((mkFieldTpe _).tupled))

    lazy val fromSym = {
      val sym = fromTpe.typeSymbol
      if (!sym.isClass)
        abort(s"$sym is not a class or trait")

      val fromSym0 = sym.asClass
      fromSym0.typeSignature // Workaround for <https://issues.scala-lang.org/browse/SI-7755>

      fromSym0
    }

    lazy val fromProduct = fromTpe =:= unitTpe || fromSym.isCaseClass

    lazy val fromCtors = {
      def collectCtors(classSym: ClassSymbol): List[ClassSymbol] = {
        classSym.knownDirectSubclasses.toList flatMap { child0 =>
          val child = child0.asClass
          child.typeSignature // Workaround for <https://issues.scala-lang.org/browse/SI-7755>
          if (child.isCaseClass)
            List(child)
          else if (child.isSealed)
            collectCtors(child)
          else
            abort(s"$child is not a case class or a sealed trait")
        }
      }

      if(fromProduct)
        List(fromTpe)
      else if (fromSym.isSealed) { // multiple ctors
        if (toProduct) abort(s"Cannot derive a ProductTypeClass for non-Product trait $fromTpe")
        val ctors = collectCtors(fromSym).sortBy(_.fullName)
        if (ctors.isEmpty) abort(s"Sealed trait $fromTpe has no case class subtypes")

        // We're using an extremely optimistic strategy here, basically ignoring
        // the existence of any existential types.
        val baseTpe: TypeRef = fromTpe.normalize match {
          case tr: TypeRef => tr
          case _ => abort(s"bad type $fromTpe")
        }

        ctors map { sym =>
          val subTpe = sym.asType.toType
          val normalized = sym.typeParams match {
            case Nil  => subTpe
            case tpes => appliedType(subTpe, baseTpe.args)
          }

          normalized
        }
      }
      else
        abort(s"$fromSym is not a case class, a sealed trait or Unit")
    }

    def abort(msg: String) =
      c.abort(c.enclosingPosition, msg)

    def mkElem(elem: Tree, name: Name, tpe: Type): Tree =
      if(labelledRepr) q"$elem.asInstanceOf[${mkFieldTpe(name, tpe)}]" else elem

    type ProductCaseFn = Type => CaseDef
    type CaseFn = (Type, Int) => CaseDef

    def mkProductCases(toRepr: ProductCaseFn, fromRepr: ProductCaseFn): (List[CaseDef], List[CaseDef]) =
      (List(toRepr(fromTpe)), List(fromRepr(fromTpe)))

    def mkCases(toRepr: CaseFn, fromRepr: CaseFn): (List[CaseDef], List[CaseDef]) = {
      val to = fromCtors zip (Stream from 0) map toRepr.tupled
      val from = fromCtors zip (Stream from 0) map fromRepr.tupled
      (to, from :+ cq"_ => $absurdValueTree")
    }

    def mkCoproductValue(tree: Tree, index: Int): Tree =
      (0 until index).foldLeft(q"$inlValueTree($tree)": Tree) { case (acc, _) => q"$inrValueTree($acc)" }

    def mkToCoproductCase(tpe: Type, index: Int): CaseDef = {
      val name = newTermName(c.fresh("pat"))
      val body = mkCoproductValue(mkElem(q"$name", nameOf(tpe), tpe), index)
      cq"$name: $tpe => $body"
    }

    def mkFromCoproductCase(tpe: Type, index: Int): CaseDef = {
      val name = newTermName(c.fresh("pat"))
      val pat = mkCoproductValue(pq"$name", index)
      cq"$pat => $name"
    }

    def mkBinder(boundName: TermName, name: TermName, tpe: Type) = pq"$boundName"
    def mkValue(boundName: TermName, name: TermName, tpe: Type) = mkElem(q"$boundName", name, tpe)

    def mkTransCase(
      tpe: Type,
      bindFrom: (TermName, TermName, Type) => Tree,
      bindRepr: (TermName, TermName, Type) => Tree
    )(mkCaseDef: (Tree, Tree) => CaseDef): CaseDef = {
      val boundFields = fieldsOf(tpe).map { case (name, tpe) => (newTermName(c.fresh("pat")), name, tpe) }

      val fromTree =
        if(tpe =:= unitTpe) q"()"
        else q"${tpe.typeSymbol.companionSymbol.asTerm}(..${boundFields.map(bindFrom.tupled)})"

      val reprTree =
        boundFields.foldRight(hnilValueTree) {
          case (bf, acc) => q"$hconsValueTree(${bindRepr.tupled(bf)}, $acc)"
        }

      mkCaseDef(fromTree, reprTree)
    }

    def mkToProductReprCase(tpe: Type): CaseDef =
      mkTransCase(tpe, mkBinder, mkValue) { case (lhs, rhs) => cq"$lhs => $rhs" }

    def mkFromProductReprCase(tpe: Type): CaseDef =
      mkTransCase(tpe, mkValue, mkBinder) { case (rhs, lhs) => cq"$lhs => $rhs" }

    def mkToReprCase(tpe: Type, index: Int): CaseDef =
      mkTransCase(tpe, mkBinder, mkValue) { case (lhs, rhs) =>
        cq"$lhs => ${mkCoproductValue(mkElem(rhs, nameOf(tpe), tpe), index)}"
      }

    def mkFromReprCase(tpe: Type, index: Int): CaseDef =
      mkTransCase(tpe, mkValue, mkBinder) { case (rhs, lhs) =>
        cq"${mkCoproductValue(lhs, index)} => $rhs"
      }

    def materializeGeneric = {
      val genericTypeConstructor: Type = if(toLabelled) labelledGenericTpe else genericTpe

      val reprTpe =
        if(fromProduct) reprOf(fromTpe)
        else if(toLabelled) {
          val labelledCases = fromCtors.map(tpe => (nameOf(tpe).toTermName, tpe))
          mkUnionTpe(labelledCases)
        } else
          mkCoproductTpe(fromCtors)

      val (toCases, fromCases) =
        if(fromProduct) mkProductCases(mkToProductReprCase, mkFromProductReprCase)
        else mkCases(mkToCoproductCase, mkFromCoproductCase)

      val clsName = newTypeName(c.fresh())
      q"""
        final class $clsName extends ${genericTypeConstructor.typeSymbol}[$fromTpe] {
          type $reprName = $reprTpe
          def $toName(p: $fromTpe): $reprTpe = p match { case ..$toCases }
          def $fromName(p: $reprTpe): $fromTpe = p match { case ..$fromCases }
        }
        new $clsName()
      """
    }

    def materializeIdentityGeneric = {
      val clsName = newTypeName(c.fresh())
      q"""
        final class $clsName extends ${genericTpe.typeSymbol}[$fromTpe] {
          type $reprName = $fromTpe
          def $toName(p: $fromTpe): $fromTpe = p
          def $fromName(p: $fromTpe): $fromTpe = p
        }
        new $clsName()
      """
    }

    def deriveInstance(deriver: Tree, tc: Type): Tree = {
      fromSym.baseClasses.find(sym => sym != fromSym && sym.isClass && sym.asClass.isSealed) match {
        case Some(sym) if c.inferImplicitValue(deriveCtorsTpe) == EmptyTree =>
          val msg =
            s"Attempting to derive a type class instance for class `${fromSym.name.decoded}` with "+
            s"sealed superclass `${sym.name.decoded}`; this is most likely unintended. To silence "+
            s"this warning, import `TypeClass.deriveConstructors`"

          if (c.compilerSettings contains "-Xfatal-warnings")
            c.error(c.enclosingPosition, msg)
          else
            c.warning(c.enclosingPosition, msg)
        case _ =>
      }

      val elemTpes: List[Type] = fromCtors.flatMap(fieldsOf(_).map(_._2)).filterNot(fromTpe =:= _).distinct
      val elemInstanceNames = List.fill(elemTpes.length)(newTermName(c.fresh("inst")))
      val elemInstanceMap = (elemTpes zip elemInstanceNames).toMap
      val elemInstanceDecls = (elemInstanceMap map { case (tpe, name) =>
        val appTpe = tq"${tc.typeSymbol}[$tpe]"
        q"lazy val $name: $appTpe = ${definitions.PredefModule}.implicitly[$appTpe]"
      }).toList

      val tpeInstanceName = newTermName(c.fresh())
      val instanceMap = elemInstanceMap.mapValues(Ident(_)) + (fromTpe -> q"$tpeInstanceName")

      val reprInstance = {
        def mkCompoundValue(nil: Tree, cons: Tree, items: List[(Name, Tree)]): Tree =
          items.foldRight(nil) { case ((name, instance), acc) =>
            Apply(
              cons,
              (if(toLabelled) List(nameAsLiteral(name)) else Nil) ++ List(instance, acc)
            )
          }

        def mkInstance(tpe: Type): Tree =
          mkCompoundValue(
            q"$deriver.emptyProduct", q"$deriver.product",
            fieldsOf(tpe).map { case (name, tpe) => (name, instanceMap(tpe)) }
          )

        if(toProduct)
          mkInstance(fromTpe)
        else
          mkCompoundValue(
            q"$deriver.emptyCoproduct", q"$deriver.coproduct",
            fromCtors.map { tpe => (tpe.typeSymbol.name, mkInstance(tpe)) }
          )
      }

      val reprTpe =
        if(toProduct)
          reprOf(fromTpe)
        else
          mkCoproductTpe(fromCtors.map(reprOf))

      val (toCases, fromCases) =
        if(toProduct) mkProductCases(mkToProductReprCase, mkFromProductReprCase)
        else mkCases(mkToReprCase, mkFromReprCase)

      val objName, reprName, toName, fromName = newTermName(c.fresh())
      q"""
        object $objName {
          def $toName(p: $fromTpe): $reprTpe = p match { case ..$toCases }
          def $fromName(p: $reprTpe): $fromTpe = p match { case ..$fromCases }
          ..$elemInstanceDecls
          lazy val $reprName: ${tc.typeSymbol}[$reprTpe] = $reprInstance
          lazy val $tpeInstanceName: ${tc.typeSymbol}[$fromTpe] = $deriver.project($reprName, $toName, $fromName)
        }
        $objName.$tpeInstanceName
      """
    }
  }
}<|MERGE_RESOLUTION|>--- conflicted
+++ resolved
@@ -67,18 +67,9 @@
     (c: Context)(implicit tT: c.WeakTypeTag[T]): c.Expr[Generic[T] { type Repr <: HList }] =
       materializeAux[Generic[T] { type Repr <: HList }](c)(true, false, tT.tpe)
 
-<<<<<<< HEAD
-  def materializeForCoproduct[T <: Coproduct]
-    (c: Context)(implicit tT: c.WeakTypeTag[T]): c.Expr[Generic[T] { type Repr <: Coproduct}] =
-    materializeAux[Generic[T] { type Repr <: Coproduct}](c)(true, false, tT.tpe)
-
   def materializeLabelled[T]
     (c: Context)(implicit tT: c.WeakTypeTag[T]): c.Expr[LabelledGeneric[T]] =
       materializeAux[LabelledGeneric[T]](c)(false, true, tT.tpe)
-=======
-  def materializeLabelled[T](implicit tT: WeakTypeTag[T]) =
-    materializeAux(false, true, tT.tpe)
->>>>>>> cba50b64
 
   def materializeLabelledForProduct[T <: Product]
     (c: Context)(implicit tT: c.WeakTypeTag[T]): c.Expr[LabelledGeneric[T] { type Repr <: HList }] =
