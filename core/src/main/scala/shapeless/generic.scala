--- conflicted
+++ resolved
@@ -1,9 +1,5 @@
 /*
-<<<<<<< HEAD
  * Copyright (c) 2012-14 Lars Hupel, Miles Sabin 
-=======
- * Copyright (c) 2012-13 Lars Hupel, Miles Sabin
->>>>>>> ced3e3e8
  *
  * Licensed under the Apache License, Version 2.0 (the "License");
  * you may not use this file except in compliance with the License.
@@ -111,6 +107,8 @@
     val labelled: Boolean
 
     import c.universe._
+    import internal._
+    //import decorators._
     import Flag._
 
 
@@ -285,7 +283,7 @@
       val symTpe = typeOf[scala.Symbol]
       val fieldTypeTpe = typeOf[FieldType[_, _]].typeConstructor
 
-      val kTpe = appliedType(atatTpe, List(symTpe, ConstantType(constantOfName(name))))
+      val kTpe = appliedType(atatTpe, List(symTpe, constantType(constantOfName(name))))
       appliedType(fieldTypeTpe, List(kTpe, tpe))
     }
 
@@ -301,14 +299,10 @@
       TypeBoundsTree(Ident(typeOf[Nothing].typeSymbol), Ident(typeOf[Any].typeSymbol))
 
     def constantOfName(name: Name): Constant =
-      Constant(name.decoded.trim)
+      Constant(name.decodedName.toString.trim)
 
     def literalOfName(name: Name): Tree =
-<<<<<<< HEAD
-      Literal(constantOfName(name))
-=======
       Literal(Constant(name.decodedName.toString.trim))
->>>>>>> ced3e3e8
 
     sealed trait ADT {
       def tpe: Type
@@ -633,11 +627,7 @@
             }
         }
         CaseDef(
-<<<<<<< HEAD
-          Apply(Ident(companion), freshNames.map(f => Bind(f._1, Ident(nme.WILDCARD)))),
-=======
-          Apply(Ident(companion), freshNames.map(f => Bind(f, Ident(termNames.WILDCARD)))),
->>>>>>> ced3e3e8
+          Apply(Ident(companion), freshNames.map(f => Bind(f._1, Ident(termNames.WILDCARD)))),
           EmptyTree,
           wrap(res)
         )
