--- conflicted
+++ resolved
@@ -60,35 +60,23 @@
   import shapeless.record.FieldType
 
   def materialize[T]
-<<<<<<< HEAD
     (ctx: whitebox.Context)(implicit tT: ctx.WeakTypeTag[T]): ctx.Expr[Generic[T]] =
-      materializeAux[Generic[T]](ctx)(false, tT.tpe)
+      materializeAux[Generic[T]](ctx)(false, false, tT.tpe)
 
   def materializeForProduct[T <: Product]
     (ctx: whitebox.Context)(implicit tT: ctx.WeakTypeTag[T]): ctx.Expr[Generic[T] { type Repr <: HList }] =
-      materializeAux[Generic[T] { type Repr <: HList }](ctx)(true, tT.tpe)
+      materializeAux[Generic[T] { type Repr <: HList }](ctx)(true, false, tT.tpe)
+
+  def materializeLabelled[T]
+    (ctx: whitebox.Context)(implicit tT: ctx.WeakTypeTag[T]): ctx.Expr[LabelledGeneric[T]] =
+      materializeAux[LabelledGeneric[T]](ctx)(false, true, tT.tpe)
+
+  def materializeLabelledForProduct[T <: Product]
+    (ctx: whitebox.Context)(implicit tT: ctx.WeakTypeTag[T]): ctx.Expr[LabelledGeneric[T] { type Repr <: HList }] =
+      materializeAux[LabelledGeneric[T] { type Repr <: HList }](ctx)(true, true, tT.tpe)
 
   def materializeAux[G]
-    (ctx : whitebox.Context)(product: Boolean, tpe0: ctx.Type): ctx.Expr[G] = {
-=======
-    (ctx: Context)(implicit tT: ctx.WeakTypeTag[T]): ctx.Expr[Generic[T]] =
-      materializeAux[Generic[T]](ctx)(false, false, tT.tpe)
-
-  def materializeForProduct[T <: Product]
-    (ctx: Context)(implicit tT: ctx.WeakTypeTag[T]): ctx.Expr[Generic[T] { type Repr <: HList }] =
-      materializeAux[Generic[T] { type Repr <: HList }](ctx)(true, false, tT.tpe)
-
-  def materializeLabelled[T]
-    (ctx: Context)(implicit tT: ctx.WeakTypeTag[T]): ctx.Expr[LabelledGeneric[T]] =
-      materializeAux[LabelledGeneric[T]](ctx)(false, true, tT.tpe)
-
-  def materializeLabelledForProduct[T <: Product]
-    (ctx: Context)(implicit tT: ctx.WeakTypeTag[T]): ctx.Expr[LabelledGeneric[T] { type Repr <: HList }] =
-      materializeAux[LabelledGeneric[T] { type Repr <: HList }](ctx)(true, true, tT.tpe)
-
-  def materializeAux[G]
-    (ctx : Context)(product: Boolean, labelled0: Boolean, tpe0: ctx.Type): ctx.Expr[G] = {
->>>>>>> c4059e65
+    (ctx : whitebox.Context)(product: Boolean, labelled0: Boolean, tpe0: ctx.Type): ctx.Expr[G] = {
     if (product && tpe0 <:< ctx.typeOf[Coproduct])
       ctx.abort(ctx.enclosingPosition, s"Cannot materialize Coproduct $tpe0 as a Product")
 
@@ -617,20 +605,14 @@
 
       def mkElem(sym: TermName, name: Name, tpe: Type): Tree =
         if(labelled)
-          TypeApply(Select(Ident(sym), newTermName("asInstanceOf")), List(TypeTree(mkFieldTpe(name, tpe))))
+          TypeApply(Select(Ident(sym), TermName("asInstanceOf")), List(TypeTree(mkFieldTpe(name, tpe))))
         else
           Ident(sym)
 
       def mkToReprCase(wrap: Tree => Tree): CaseDef = {
-<<<<<<< HEAD
-        val freshNames = fieldFreshs()
+        val freshNames = fieldFreshs() zip labelledFields
         val res = freshNames match {
-          case List(name) if optimizeSingleItem =>
-=======
-        val freshs = fieldFreshs() zip labelledFields
-        val res = freshs match {
           case List((name, _)) if optimizeSingleItem =>
->>>>>>> c4059e65
             Ident(name)
           case names =>
             names.foldRight(hNilValueTree) { case ((sym, (name, tpe)), acc) =>
@@ -638,11 +620,7 @@
             }
         }
         CaseDef(
-<<<<<<< HEAD
-          Apply(Ident(companion), freshNames.map(f => Bind(f, Ident(nme.WILDCARD)))),
-=======
-          Apply(Ident(companion), freshs.map(f => Bind(f._1, Ident(nme.WILDCARD)))),
->>>>>>> c4059e65
+          Apply(Ident(companion), freshNames.map(f => Bind(f._1, Ident(nme.WILDCARD)))),
           EmptyTree,
           wrap(res)
         )
