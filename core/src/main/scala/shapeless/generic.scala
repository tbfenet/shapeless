--- conflicted
+++ resolved
@@ -60,52 +60,23 @@
   import shapeless.record.FieldType
 
   def materialize[T]
-<<<<<<< HEAD
-    (ctx: whitebox.Context)(implicit tT: ctx.WeakTypeTag[T]): ctx.Expr[Generic[T]] =
-      materializeAux[Generic[T]](ctx)(false, false, tT.tpe)
+    (c: whitebox.Context)(implicit tT: c.WeakTypeTag[T]): c.Expr[Generic[T]] =
+      materializeAux[Generic[T]](c)(false, false, tT.tpe)
 
   def materializeForProduct[T <: Product]
-    (ctx: whitebox.Context)(implicit tT: ctx.WeakTypeTag[T]): ctx.Expr[Generic[T] { type Repr <: HList }] =
-      materializeAux[Generic[T] { type Repr <: HList }](ctx)(true, false, tT.tpe)
+    (c: whitebox.Context)(implicit tT: c.WeakTypeTag[T]): c.Expr[Generic[T] { type Repr <: HList }] =
+      materializeAux[Generic[T] { type Repr <: HList }](c)(true, false, tT.tpe)
 
   def materializeLabelled[T]
-    (ctx: whitebox.Context)(implicit tT: ctx.WeakTypeTag[T]): ctx.Expr[LabelledGeneric[T]] =
-      materializeAux[LabelledGeneric[T]](ctx)(false, true, tT.tpe)
+    (c: whitebox.Context)(implicit tT: c.WeakTypeTag[T]): c.Expr[LabelledGeneric[T]] =
+      materializeAux[LabelledGeneric[T]](c)(false, true, tT.tpe)
 
   def materializeLabelledForProduct[T <: Product]
-    (ctx: whitebox.Context)(implicit tT: ctx.WeakTypeTag[T]): ctx.Expr[LabelledGeneric[T] { type Repr <: HList }] =
-      materializeAux[LabelledGeneric[T] { type Repr <: HList }](ctx)(true, true, tT.tpe)
+    (c: whitebox.Context)(implicit tT: c.WeakTypeTag[T]): c.Expr[LabelledGeneric[T] { type Repr <: HList }] =
+      materializeAux[LabelledGeneric[T] { type Repr <: HList }](c)(true, true, tT.tpe)
 
   def materializeAux[G]
-    (ctx : whitebox.Context)(product: Boolean, labelled0: Boolean, tpe0: ctx.Type): ctx.Expr[G] = {
-    if (product && tpe0 <:< ctx.typeOf[Coproduct])
-      ctx.abort(ctx.enclosingPosition, s"Cannot materialize Coproduct $tpe0 as a Product")
-
-    val helper = new Helper[ctx.type] {
-      val c: ctx.type = ctx
-      val expandInner = false
-      val optimizeSingleItem = false
-      val checkParent = false
-      val tpe = tpe0
-      val labelled = labelled0
-=======
-    (c: Context)(implicit tT: c.WeakTypeTag[T]): c.Expr[Generic[T]] =
-      materializeAux[Generic[T]](c)(false, false, tT.tpe)
-
-  def materializeForProduct[T <: Product]
-    (c: Context)(implicit tT: c.WeakTypeTag[T]): c.Expr[Generic[T] { type Repr <: HList }] =
-      materializeAux[Generic[T] { type Repr <: HList }](c)(true, false, tT.tpe)
-
-  def materializeLabelled[T]
-    (c: Context)(implicit tT: c.WeakTypeTag[T]): c.Expr[LabelledGeneric[T]] =
-      materializeAux[LabelledGeneric[T]](c)(false, true, tT.tpe)
-
-  def materializeLabelledForProduct[T <: Product]
-    (c: Context)(implicit tT: c.WeakTypeTag[T]): c.Expr[LabelledGeneric[T] { type Repr <: HList }] =
-      materializeAux[LabelledGeneric[T] { type Repr <: HList }](c)(true, true, tT.tpe)
-
-  def materializeAux[G]
-    (c0 : Context)(product0: Boolean, labelled0: Boolean, tpe0: c0.Type): c0.Expr[G] = {
+    (c0 : whitebox.Context)(product0: Boolean, labelled0: Boolean, tpe0: c0.Type): c0.Expr[G] = {
     import c0.{ abort, enclosingPosition, typeOf, Expr }
 
     if (product0 && tpe0 <:< typeOf[Coproduct])
@@ -117,7 +88,6 @@
       val toProduct = product0
       val toLabelled = labelled0
       val labelledRepr = labelled0
->>>>>>> d374da3b
     }
 
     Expr[G] {
@@ -128,26 +98,23 @@
     }
   }
 
-<<<<<<< HEAD
-  trait Helper[+C <: blackbox.Context] {
-=======
   def deriveProductInstance[C[_], T]
-    (c: Context)(implicit tTag: c.WeakTypeTag[T], cTag: c.WeakTypeTag[C[Any]]): c.Expr[C[T]] =
+    (c: whitebox.Context)(implicit tTag: c.WeakTypeTag[T], cTag: c.WeakTypeTag[C[Any]]): c.Expr[C[T]] =
     deriveInstanceAux(c)(true, false, tTag, cTag)
 
   def deriveLabelledProductInstance[C[_], T]
-    (c: Context)(implicit tTag: c.WeakTypeTag[T], cTag: c.WeakTypeTag[C[Any]]): c.Expr[C[T]] =
+    (c: whitebox.Context)(implicit tTag: c.WeakTypeTag[T], cTag: c.WeakTypeTag[C[Any]]): c.Expr[C[T]] =
     deriveInstanceAux(c)(true, true, tTag, cTag)
 
   def deriveInstance[C[_], T]
-    (c: Context)(implicit tTag: c.WeakTypeTag[T], cTag: c.WeakTypeTag[C[Any]]): c.Expr[C[T]] =
+    (c: whitebox.Context)(implicit tTag: c.WeakTypeTag[T], cTag: c.WeakTypeTag[C[Any]]): c.Expr[C[T]] =
     deriveInstanceAux(c)(false, false, tTag, cTag)
 
   def deriveLabelledInstance[C[_], T]
-    (c: Context)(implicit tTag: c.WeakTypeTag[T], cTag: c.WeakTypeTag[C[Any]]): c.Expr[C[T]] =
+    (c: whitebox.Context)(implicit tTag: c.WeakTypeTag[T], cTag: c.WeakTypeTag[C[Any]]): c.Expr[C[T]] =
     deriveInstanceAux(c)(false, true, tTag, cTag)
 
-  def deriveInstanceAux[C[_], T](c0: Context)
+  def deriveInstanceAux[C[_], T](c0: whitebox.Context)
     (product0: Boolean, labelled0: Boolean, tTag: c0.WeakTypeTag[T], cTag: c0.WeakTypeTag[C[Any]]): c0.Expr[C[T]] = {
     import c0.Expr
     val helper = new Helper[c0.type] {
@@ -162,9 +129,8 @@
       helper.deriveInstance(cTag.tpe.typeConstructor)
     }
   }
->>>>>>> d374da3b
-
-  trait Helper[+C <: Context] {
+
+  trait Helper[+C <: blackbox.Context] {
     val c: C
     val fromTpe: c.Type
     val toProduct: Boolean
@@ -199,18 +165,18 @@
     def labelledProductTypeClassTpe = typeOf[LabelledProductTypeClass[Any]].typeConstructor
     def deriveCtorsTpe = typeOf[DeriveConstructors]
 
-    def toName = newTermName("to")
-    def fromName = newTermName("from")
-    def reprName = newTypeName("Repr")
-
-    def nameAsValue(name: Name): Constant = Constant(name.decoded.trim)
+    def toName = TermName("to")
+    def fromName = TermName("from")
+    def reprName = TypeName("Repr")
+
+    def nameAsValue(name: Name): Constant = Constant(name.decodedName.toString.trim)
 
     def nameAsLiteral(name: Name): Tree = Literal(nameAsValue(name))
 
     def nameOf(tpe: Type) = tpe.typeSymbol.name
 
     def fieldsOf(tpe: Type): List[(Name, Type)] =
-      tpe.declarations.toList collect {
+      tpe.decls.toList collect {
         case sym: TermSymbol if sym.isVal && sym.isCaseAccessor => (sym.name, sym.typeSignatureIn(tpe))
       }
 
@@ -226,7 +192,7 @@
       items.foldRight(nil) { case (tpe, acc) => appliedType(cons, List(tpe, acc)) }
 
     def mkFieldTpe(name: Name, valueTpe: Type): Type = {
-      val keyTpe = appliedType(atatTpe, List(symTpe, ConstantType(nameAsValue(name))))
+      val keyTpe = appliedType(atatTpe, List(symTpe, constantType(nameAsValue(name))))
       appliedType(fieldTypeTpe, List(keyTpe, valueTpe))
     }
 
@@ -283,49 +249,6 @@
           case _ => abort(s"bad type $fromTpe")
         }
 
-<<<<<<< HEAD
-      val sym = tpe.typeSymbol
-      if (!sym.isClass)
-        exit(s"$sym is not a class or trait")
-
-      val classSym = sym.asClass
-      classSym.info // Workaround for <https://issues.scala-lang.org/browse/SI-7755>
-
-      def relatedModule(sym: Symbol): TermSymbol = sym match {
-        case sym: ClassSymbol if sym.isModuleClass => sym.module.asTerm
-        case _ => sym.companion.asTerm
-      }
-
-      if(tpe =:= typeOf[Unit])
-        ADTSingle(tpe, classSym, UnitADTCase())
-      else {
-        if (checkParent)
-          classSym.baseClasses.find(sym => sym != classSym && sym.isClass && sym.asClass.isSealed) match {
-            case Some(sym) if c.inferImplicitValue(typeOf[IgnoreParent]) == EmptyTree =>
-              val msg =
-                s"Attempting to derive a type class instance for class `${classSym.name.decodedName}` with "+
-                s"sealed superclass `${sym.name.decodedName}`; this is most likely unintended. To silence "+
-                s"this warning, import `TypeClass.ignoreParent`"
-
-              if (c.compilerSettings contains "-Xfatal-warnings")
-                c.error(c.enclosingPosition, msg)
-              else
-                c.warning(c.enclosingPosition, msg)
-            case _ =>
-          }
-
-        if (classSym.isCaseClass) // one-case ADT
-          ADTSingle(tpe, classSym, ExpandingADTCase(tpe, relatedModule(classSym)))
-        else if (classSym.isSealed) { // multiple cases
-          val cases = collectCases(classSym).sortBy(_.fullName)
-          ADTMulti(tpe, classSym, cases map { sym =>
-            val normalized = normalize(sym)
-            if (expandInner)
-              ExpandingADTCase(normalized, relatedModule(sym))
-            else
-              SimpleADTCase(normalized)
-          })
-=======
         ctors map { sym =>
           val subTpe = sym.asType.toType
           val normalized = sym.typeParams match {
@@ -334,7 +257,6 @@
           }
 
           normalized
->>>>>>> d374da3b
         }
       }
       else
@@ -344,109 +266,63 @@
     def abort(msg: String) =
       c.abort(c.enclosingPosition, msg)
 
-<<<<<<< HEAD
-    def constructor =
+    def mkObjectSelection(defns: List[Tree], member: TermName): Tree = {
+      val name = TermName(c.freshName())
+
+      val module =
+        ModuleDef(
+          Modifiers(),
+          name,
+          Template(
+            List(TypeTree(anyRefTpe)),
+            noSelfType,
+            mkConstructor :: defns
+          )
+        )
+
+      Block(
+        List(module),
+        Select(Ident(name), member)
+      )
+    }
+
+    def mkClass(parent: Type, defns: List[Tree]): Tree = {
+      val name = TypeName(c.freshName())
+
+      val clazz =
+        ClassDef(
+          Modifiers(FINAL),
+          name,
+          List(),
+          Template(
+            List(TypeTree(parent)),
+            noSelfType,
+            mkConstructor :: defns
+          )
+        )
+
+      Block(
+        List(clazz),
+        Apply(Select(New(Ident(name)), termNames.CONSTRUCTOR), List())
+      )
+    }
+
+    def mkConstructor =
       DefDef(
         Modifiers(),
         termNames.CONSTRUCTOR,
         List(),
         List(List()),
         TypeTree(),
-        Block(List(Apply(Select(Super(This(typeNames.EMPTY), typeNames.EMPTY), termNames.CONSTRUCTOR), List())), Literal(Constant(())))
-      )
-
-    def absurdCase =
-      CaseDef(
-        Ident(termNames.WILDCARD),
-        EmptyTree,
-        undefined
-      )
-
-    def mkDummyObject(contents: List[Tree], select: TermName): Tree = {
-      val name = TermName(c.freshName())
-=======
-    def mkObjectSelection(defns: List[Tree], member: TermName): Tree = {
-      val name = newTermName(c.fresh())
->>>>>>> d374da3b
-
-      val module =
-        ModuleDef(
-          Modifiers(),
-          name,
-          Template(
-<<<<<<< HEAD
-            List(TypeTree(typeOf[AnyRef])),
-            noSelfType,
-            constructor :: contents
-=======
-            List(TypeTree(anyRefTpe)),
-            emptyValDef,
-            mkConstructor :: defns
->>>>>>> d374da3b
-          )
-        )
-
-      Block(
-        List(module),
-        Select(Ident(name), member)
-      )
-    }
-
-<<<<<<< HEAD
-    def mkDummyClass(contents: List[Tree], supertpe: Type): Tree = {
-      val name = TypeName(c.freshName())
-=======
-    def mkClass(parent: Type, defns: List[Tree]): Tree = {
-      val name = newTypeName(c.fresh())
->>>>>>> d374da3b
-
-      val clazz =
-        ClassDef(
-          Modifiers(FINAL),
-          name,
-          List(),
-          Template(
-<<<<<<< HEAD
-            List(TypeTree(supertpe)),
-            noSelfType,
-            constructor :: contents
-=======
-            List(TypeTree(parent)),
-            emptyValDef,
-            mkConstructor :: defns
->>>>>>> d374da3b
-          )
-        )
-
-      Block(
-        List(clazz),
-        Apply(Select(New(Ident(name)), termNames.CONSTRUCTOR), List())
-      )
-    }
-
-<<<<<<< HEAD
-    def mkImplicitly(typ: Type): Tree =
-      TypeApply(
-        Select(Ident(definitions.PredefModule), TermName("implicitly")),
-        List(TypeTree(typ))
-=======
-    def mkConstructor =
-      DefDef(
-        Modifiers(),
-        nme.CONSTRUCTOR,
-        List(),
-        List(List()),
-        TypeTree(),
         Block(
-          List(Apply(Select(Super(This(tpnme.EMPTY), tpnme.EMPTY), nme.CONSTRUCTOR), List())),
+          List(Apply(Select(Super(This(typeNames.EMPTY), typeNames.EMPTY), termNames.CONSTRUCTOR), List())),
           Literal(Constant(()))
         )
->>>>>>> d374da3b
       )
 
     def mkElem(elem: Tree, name: Name, tpe: Type): Tree =
       if(labelledRepr)
-        TypeApply(Select(elem, newTermName("asInstanceOf")), List(TypeTree(mkFieldTpe(name, tpe))))
+        TypeApply(Select(elem, TermName("asInstanceOf")), List(TypeTree(mkFieldTpe(name, tpe))))
       else
         elem
 
@@ -459,12 +335,12 @@
     def mkCases(toRepr: CaseFn, fromRepr: CaseFn): (List[CaseDef], List[CaseDef]) = {
       val to = fromCtors zip (Stream from 0) map toRepr.tupled
       val from = fromCtors zip (Stream from 0) map fromRepr.tupled
-      val redundantCatchAllCase = CaseDef(Ident(nme.WILDCARD), EmptyTree, absurdValueTree)
+      val redundantCatchAllCase = CaseDef(Ident(termNames.WILDCARD), EmptyTree, absurdValueTree)
       (to, from :+ redundantCatchAllCase)
     }
 
     def mkTrans(name: TermName, inputTpe: Type, outputTpe: Type, cases: List[CaseDef]): Tree = {
-      val param = newTermName(c.fresh("param"))
+      val param = TermName(c.freshName("param"))
 
       DefDef(
         Modifiers(),
@@ -481,48 +357,27 @@
       (0 until index).foldLeft(inl: Tree) { case (acc, _) =>
         Apply(inrValueTree, List(acc))
       }
-<<<<<<< HEAD
-
-    def mkHListTpe(items: List[Type]): Type =
-      mkCompoundTpe[HList, HNil, ::](items)
-
-    def mkFieldTpe(name: Name, tpe: Type): Type = {
-      val atatTpe = typeOf[tag.@@[_,_]].typeConstructor
-      val symTpe = typeOf[scala.Symbol]
-      val fieldTypeTpe = typeOf[FieldType[_, _]].typeConstructor
-
-      val kTpe = appliedType(atatTpe, List(symTpe, constantType(constantOfName(name))))
-      appliedType(fieldTypeTpe, List(kTpe, tpe))
-=======
->>>>>>> d374da3b
     }
 
     def mkToCoproductCase(tpe: Type, index: Int): CaseDef = {
-      val name = newTermName(c.fresh("pat"))
+      val name = TermName(c.freshName("pat"))
       CaseDef(
-        Bind(name, Typed(Ident(nme.WILDCARD), TypeTree(tpe))),
+        Bind(name, Typed(Ident(termNames.WILDCARD), TypeTree(tpe))),
         EmptyTree,
         mkCoproductValue(mkElem(Ident(name), nameOf(tpe), tpe), index)
       )
     }
 
     def mkFromCoproductCase(tpe: Type, index: Int): CaseDef = {
-      val name = newTermName(c.fresh("pat"))
+      val name = TermName(c.freshName("pat"))
       CaseDef(
-        mkCoproductValue(Bind(name, Ident(nme.WILDCARD)), index),
+        mkCoproductValue(Bind(name, Ident(termNames.WILDCARD)), index),
         EmptyTree,
         Ident(name)
       )
     }
 
-<<<<<<< HEAD
-    def constantOfName(name: Name): Constant =
-      Constant(name.decodedName.toString.trim)
-
-    def literalOfName(name: Name): Tree =
-      Literal(Constant(name.decodedName.toString.trim))
-=======
-    def mkBinder(boundName: Name, name: Name, tpe: Type) = Bind(boundName, Ident(nme.WILDCARD))
+    def mkBinder(boundName: Name, name: Name, tpe: Type) = Bind(boundName, Ident(termNames.WILDCARD))
     def mkValue(boundName: Name, name: Name, tpe: Type) = mkElem(Ident(boundName), name, tpe)
 
     def mkTransCase(
@@ -530,12 +385,11 @@
       bindFrom: (Name, Name, Type) => Tree,
       bindRepr: (Name, Name, Type) => Tree
     )(mkCaseDef: (Tree, Tree) => CaseDef): CaseDef = {
-      val boundFields = fieldsOf(tpe).map { case (name, tpe) => (newTermName(c.fresh("pat")), name, tpe) }
->>>>>>> d374da3b
+      val boundFields = fieldsOf(tpe).map { case (name, tpe) => (TermName(c.freshName("pat")), name, tpe) }
 
       val fromTree =
         if(tpe =:= unitTpe) unitValueTree
-        else Apply(Ident(tpe.typeSymbol.companionSymbol.asTerm), boundFields.map(bindFrom.tupled))
+        else Apply(Ident(tpe.typeSymbol.companion.asTerm), boundFields.map(bindFrom.tupled))
 
       val reprTree =
         boundFields.foldRight(hnilValueTree) {
@@ -556,15 +410,10 @@
         CaseDef(lhs, EmptyTree, mkCoproductValue(mkElem(rhs, nameOf(tpe), tpe), index))
       }
 
-<<<<<<< HEAD
-      def mkToOrFrom(name: TermName, inputTpe: Type, outputTpe: Type, exhaust: Boolean, mkCase: (ADTCase, Tree => Tree) => CaseDef): Tree = {
-        val param = TermName(c.freshName("param"))
-=======
     def mkFromReprCase(tpe: Type, index: Int): CaseDef =
       mkTransCase(tpe, mkValue, mkBinder) { case (rhs, lhs) =>
         CaseDef(mkCoproductValue(lhs, index), EmptyTree, rhs)
       }
->>>>>>> d374da3b
 
     def materializeGeneric = {
       val genericTypeConstructor: Type = if(toLabelled) labelledGenericTpe else genericTpe
@@ -596,7 +445,7 @@
 
     def materializeIdentityGeneric = {
       def mkIdentityDef(name: TermName) = {
-        val param = newTermName("t")
+        val param = TermName("t")
         DefDef(
           Modifiers(),
           name,
@@ -617,162 +466,30 @@
       )
     }
 
-<<<<<<< HEAD
-      def mkFromRepr(name: TermName): Tree =
-        mkToOrFrom(
-          name,
-          reprTpe,
-          tpe,
-          usesCoproduct,
-          _.mkFromReprCase(_)
-        )
-
-      def mkInstances(resName: TermName, tc: Type, to: Tree, from: Tree): List[Tree] = {
-        val reprName, capabilityName = TermName(c.freshName("inst"))
-        val count = allFieldTypes.length
-        val freshNames = List.fill(count)(TermName(c.freshName("inst")))
-
-        val baseMapping = (allFieldTypes zip freshNames).toMap
-        val mapping = baseMapping.mapValues(Ident(_)) + (tpe → Ident(resName))
-=======
     def deriveInstance(tc: Type): Tree = {
       fromSym.baseClasses.find(sym => sym != fromSym && sym.isClass && sym.asClass.isSealed) match {
         case Some(sym) if c.inferImplicitValue(deriveCtorsTpe) == EmptyTree =>
           val msg =
-            s"Attempting to derive a type class instance for class `${fromSym.name.decoded}` with "+
-            s"sealed superclass `${sym.name.decoded}`; this is most likely unintended. To silence "+
+            s"Attempting to derive a type class instance for class `${fromSym.name.decodedName.toString}` with "+
+            s"sealed superclass `${sym.name.decodedName.toString}`; this is most likely unintended. To silence "+
             s"this warning, import `TypeClass.ignoreParent`"
->>>>>>> d374da3b
 
           if (c.compilerSettings contains "-Xfatal-warnings")
             c.error(c.enclosingPosition, msg)
           else
-<<<<<<< HEAD
-            typeOf[ProductTypeClass[Any]]
-
-        val capabilityInstance =
-          mkImplicitlyAndAssign(capabilityName, appliedType(capability, List(tc)))
-
-        val baseInstances = baseMapping map { case (tpe, name) =>
-          mkImplicitlyAndAssign(name, appliedType(tc, List(tpe)))
-        }
-
-        val reprInstance =
-          ValDef(
-            Modifiers(LAZY),
-            reprName,
-            TypeTree(appliedType(tc, List(reprTpe))),
-            combineCaseInstances(Ident(capabilityName), mapping)
-          )
-
-        val resInstance =
-          ValDef(
-            Modifiers(LAZY),
-            resName,
-            TypeTree(appliedType(tc, List(tpe))),
-            Apply(Select(Ident(capabilityName), TermName("project")), List(Ident(reprName), to, from))
-          )
-
-        capabilityInstance :: baseInstances.toList ::: List(reprInstance, resInstance)
-      }
-
-      def deriveInstance(tc: Type): Tree = {
-        val toName, fromName, resName = TermName(c.freshName())
-
-        mkDummyObject(
-          mkToRepr(toName) :: mkFromRepr(fromName) :: mkInstances(resName, tc, Ident(toName), Ident(fromName)),
-          resName
-        )
-      }
-      
-      def outerTypeConstructor: Type =
-        (if(labelled) typeOf[LabelledGeneric[_]] else typeOf[Generic[_]]).typeConstructor
-
-      def materializeGeneric = {
-        val toName = TermName("to")
-        val fromName = TermName("from")
-
-        mkDummyClass(
-          List(
-            TypeDef(Modifiers(), TypeName("Repr"), List(), TypeTree(reprTpe)),
-            mkToRepr(toName),
-            mkFromRepr(fromName)
-          ),
-          appliedType(
-            outerTypeConstructor,
-            List(tpe)
-          )
-        )
-      }
-
-      def materializeIdentityGeneric = {
-        val toName = TermName("to")
-        val fromName = TermName("from")
-
-        def mkIdentityDef(name: TermName) = {
-          val param = TermName("t")
-          DefDef(
-            Modifiers(),
-            name,
-            List(),
-            List(List(ValDef(Modifiers(PARAM), param, TypeTree(tpe), EmptyTree))),
-            TypeTree(tpe),
-            Ident(param)
-=======
             c.warning(c.enclosingPosition, msg)
         case _ =>
       }
 
-      val deriverName = newTermName(c.fresh("inst"))
+      val deriverName = TermName(c.freshName("inst"))
 
       def mkImplicitlyAndAssign(name: TermName, typ: Type): ValDef = {
         def mkImplicitly(typ: Type): Tree =
           TypeApply(
-            Select(Ident(definitions.PredefModule), newTermName("implicitly")),
+            Select(Ident(definitions.PredefModule), TermName("implicitly")),
             List(TypeTree(typ))
->>>>>>> d374da3b
           )
 
-<<<<<<< HEAD
-        mkDummyClass(
-          List(
-            TypeDef(Modifiers(), TypeName("Repr"), List(), TypeTree(tpe)),
-            mkIdentityDef(toName),
-            mkIdentityDef(fromName)
-          ),
-          appliedType(
-            outerTypeConstructor,
-            List(tpe)
-          )
-        )
-      }
-    }
-
-    case class ADTSingle(tpe: Type, classSym: ClassSymbol, cse: ADTCase) extends ADT {
-
-      if (cse.fieldTypes contains tpe)
-        exit("Single-case recursive ADTs are not supported")
-
-      def cases = List(cse)
-
-      def reprTpe = cse.reprTpe
-
-      def wrap(index: Int)(tree: Tree) = tree
-
-      def usesCoproduct = false
-
-      def combineCaseInstances(tc: Tree, mapping: Map[Type, Tree]) =
-        Apply(Select(tc, TermName("namedCase")), List(cse.mkInstance(tc, mapping), literalOfName(classSym.name)))
-
-    }
-
-    case class ADTMulti(tpe: Type, classSym: ClassSymbol, cases: List[ADTCase]) extends ADT {
-
-      val (init, last) = cases match {
-        case Nil    => exit(s"$tpe appears to have no cases")
-        case i :+ l => (i, l)
-      }
-=======
         ValDef(
           Modifiers(LAZY),
           name,
@@ -780,16 +497,15 @@
           mkImplicitly(typ)
         )
       }
->>>>>>> d374da3b
 
       val elemTpes: List[Type] = fromCtors.flatMap(fieldsOf(_).map(_._2)).filterNot(fromTpe =:= _).distinct
-      val elemInstanceNames = List.fill(elemTpes.length)(newTermName(c.fresh("inst")))
+      val elemInstanceNames = List.fill(elemTpes.length)(TermName(c.freshName("inst")))
       val elemInstanceMap = (elemTpes zip elemInstanceNames).toMap
       val elemInstanceDecls = (elemInstanceMap map { case (tpe, name) =>
         mkImplicitlyAndAssign(name, appliedType(tc, List(tpe)))
       }).toList
 
-      val tpeInstanceName = newTermName(c.fresh())
+      val tpeInstanceName = TermName(c.freshName())
       val instanceMap = elemInstanceMap.mapValues(Ident(_)) + (fromTpe -> Ident(tpeInstanceName))
 
       val deriverTpe: Type = (toProduct, toLabelled) match {
@@ -802,26 +518,14 @@
       val deriverInstanceDecl =
         mkImplicitlyAndAssign(deriverName, appliedType(deriverTpe, List(tc)))
 
-<<<<<<< HEAD
-      def combineCaseInstances(tc: Tree, mapping: Map[Type, Tree]) = {
-        val lastInstance =
-          Apply(Select(tc, TermName("namedCoproduct1")), List(last.mkInstance(tc, mapping), literalOfName(last.name)))
-
-        init.foldRight(lastInstance) { case (cse, acc) =>
-          val instance = cse.mkInstance(tc, mapping)
-          Apply(Select(tc, TermName("namedCoproduct")), List(instance, literalOfName(cse.name), acc))
-        }
-      }
-=======
       val reprInstance = {
         val tc = Ident(deriverName)
 
-        val emptyProduct: Tree = Select(tc, newTermName("emptyProduct"))
-        val product: Tree = Select(tc, newTermName("product"))
->>>>>>> d374da3b
-
-        val emptyCoproduct: Tree = Select(tc, newTermName("emptyCoproduct"))
-        val coproduct: Tree = Select(tc, newTermName("coproduct"))
+        val emptyProduct: Tree = Select(tc, TermName("emptyProduct"))
+        val product: Tree = Select(tc, TermName("product"))
+
+        val emptyCoproduct: Tree = Select(tc, TermName("emptyCoproduct"))
+        val coproduct: Tree = Select(tc, TermName("coproduct"))
 
         def mkCompoundValue(nil: Tree, cons: Tree, items: List[(Name, Tree)]): Tree =
           items.foldRight(nil) { case ((name, instance), acc) =>
@@ -837,23 +541,6 @@
             fieldsOf(tpe).map { case (name, tpe) => (name, instanceMap(tpe)) }
           )
 
-<<<<<<< HEAD
-      def mkToReprCase(wrap: Tree => Tree): CaseDef = {
-        val name = TermName(c.freshName("x"))
-        CaseDef(
-          Bind(name, Typed(Ident(termNames.WILDCARD), TypeTree(tpe))),
-          EmptyTree,
-          wrap(Ident(name))
-        )
-      }
-
-      def mkFromReprCase(wrap: Tree => Tree): CaseDef = {
-        val name = TermName(c.freshName("x"))
-        CaseDef(
-          wrap(Bind(name, Ident(termNames.WILDCARD))),
-          EmptyTree,
-          Ident(name)
-=======
         if(toProduct)
           mkInstance(fromTpe)
         else
@@ -869,39 +556,16 @@
         else
           mkCoproductTpe(fromCtors.map(reprOf))
 
-      val reprName = newTermName(c.fresh("inst"))
+      val reprName = TermName(c.freshName("inst"))
       val reprInstanceDecl =
         ValDef(
           Modifiers(LAZY),
           reprName,
           TypeTree(appliedType(tc, List(reprTpe))),
           reprInstance
->>>>>>> d374da3b
-        )
-
-<<<<<<< HEAD
-    }
-
-    case class UnitADTCase() extends ADTCase {
-      def hNilValueTree  = reify { HNil }.tree
-      def unitValueTree = reify { () }.tree
-
-      val tpe = typeOf[Unit]
-      val fieldTypes = Nil
-      val reprTpe = typeOf[HNil]
-
-      def mkInstance(tc: Tree, mapping: Map[Type, Tree]): Tree =
-        Select(tc, TermName("emptyProduct"))
-
-      def mkToReprCase(wrap: Tree => Tree): CaseDef =
-        CaseDef(
-          unitValueTree,
-          EmptyTree,
-          wrap(hNilValueTree)
-        )
-=======
-      val toName, fromName = newTermName(c.fresh())
->>>>>>> d374da3b
+        )
+
+      val toName, fromName = TermName(c.freshName())
 
       val tpeInstanceDecl =
         ValDef(
@@ -909,97 +573,10 @@
           tpeInstanceName,
           TypeTree(appliedType(tc, List(fromTpe))),
           Apply(
-            Select(Ident(deriverName), newTermName("project")),
+            Select(Ident(deriverName), TermName("project")),
             List(Ident(reprName), Ident(toName), Ident(fromName))
           )
         )
-<<<<<<< HEAD
-    }
-
-    case class ExpandingADTCase(tpe: Type, companion: TermSymbol) extends ADTCase {
-      def hNilValueTree  = reify { HNil }.tree
-      def hConsValueTree = reify {  ::  }.tree
-
-      lazy val fields = tpe.decls.toList collect {
-        case x: TermSymbol if x.isVal && x.isCaseAccessor => x
-      }
-
-      def fieldFreshs(): List[TermName] =
-        List.fill(fields.length)(TermName(c.freshName("pat")))
-
-      def fieldTypes =
-        fields.map(fieldType)
-
-      def fieldType(sym: TermSymbol): Type =
-        sym.infoIn(tpe)
-
-      def labelledFields: List[(Name, Type)] =
-        fields.map { sym => (sym.name, fieldType(sym)) }
-
-      def fieldNames: List[Name] =
-        fields.map { sym => sym.name }
-
-      def reprTpe = fieldTypes match {
-        case List(tpe) if optimizeSingleItem =>
-          tpe
-        case tpes =>
-          if(labelled)
-            mkRecordTpe(labelledFields)
-          else
-            mkHListTpe(tpes)
-      }
-
-      def mkInstance(tc: Tree, mapping: Map[Type, Tree]): Tree = fields match {
-        case List(sym) if optimizeSingleItem =>
-          Apply(Select(tc, TermName("namedField")), List(mapping(fieldType(sym)), literalOfName(sym.name)))
-        case _ =>
-          val empty: Tree = Select(tc, TermName("emptyProduct"))
-          val cons:  Tree = Select(tc, TermName("namedProduct"))
-          fields.foldRight(empty) { case (sym, acc) =>
-            Apply(cons, List(mapping(fieldType(sym)), literalOfName(sym.name), acc))
-          }
-      }
-
-      def mkElem(sym: TermName, name: Name, tpe: Type): Tree =
-        if(labelled)
-          TypeApply(Select(Ident(sym), TermName("asInstanceOf")), List(TypeTree(mkFieldTpe(name, tpe))))
-        else
-          Ident(sym)
-
-      def mkToReprCase(wrap: Tree => Tree): CaseDef = {
-        val freshNames = fieldFreshs() zip labelledFields
-        val res = freshNames match {
-          case List((name, _)) if optimizeSingleItem =>
-            Ident(name)
-          case names =>
-            names.foldRight(hNilValueTree) { case ((sym, (name, tpe)), acc) =>
-              Apply(hConsValueTree, List(mkElem(sym, name, tpe), acc))
-            }
-        }
-        CaseDef(
-          Apply(Ident(companion), freshNames.map(f => Bind(f._1, Ident(termNames.WILDCARD)))),
-          EmptyTree,
-          wrap(res)
-        )
-      }
-
-      def mkFromReprCase(wrap: Tree => Tree): CaseDef = {
-        val freshNames = fieldFreshs()
-        val pat = freshNames match {
-          case List(name) if optimizeSingleItem =>
-            Bind(name, Ident(termNames.WILDCARD))
-          case names =>
-            names.foldRight(Ident(termNames.WILDCARD): Tree) { case (sym, acc) =>
-              Apply(hConsValueTree, List(Bind(sym, Ident(termNames.WILDCARD)), acc))
-            }
-        }
-        CaseDef(
-          wrap(pat),
-          EmptyTree,
-          Apply(Ident(companion), freshNames.map(Ident(_)))
-        )
-      }
-=======
 
       val instanceDecls = deriverInstanceDecl :: elemInstanceDecls ::: List(reprInstanceDecl, tpeInstanceDecl)
 
@@ -1011,7 +588,6 @@
         mkTrans(toName, fromTpe, reprTpe, toCases) :: mkTrans(fromName, reprTpe, fromTpe, fromCases) :: instanceDecls,
         tpeInstanceName
       )
->>>>>>> d374da3b
     }
   }
 }