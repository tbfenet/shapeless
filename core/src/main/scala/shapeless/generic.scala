--- conflicted
+++ resolved
@@ -214,91 +214,48 @@
           val TypeRef(_, sym, _) = tc
           val paramSym = sym.asType.typeParams.head
           val paramTpe = paramSym.asType.toType
-<<<<<<< HEAD
-          val appTpe = appliedType(tc, List(paramTpe))
-          typeArgs(appTpe.normalize)
+          appliedType(tc, List(paramTpe))
         }
-        else typeArgs(tpe.normalize)
-
-      val ctors = collectCtors(baseSym).sortBy(_.fullName)
-      if (ctors.isEmpty)
-        abort(s"Sealed trait $tpe has no case class subtypes")
-
-      ctors map { sym =>
-        def substituteArgs: List[Type] = {
-          val subst = typeArgs(ThisType(sym).baseType(baseSym))
-          sym.typeParams.map { param =>
-            val paramTpe = param.asType.toType
-            baseArgs(subst.indexWhere(_ =:= paramTpe))
-=======
-          appliedType(tc, paramTpe)
-        }
-      val baseArgs = baseTpe.dealias.typeArgs
+      val baseArgs = typeArgs(baseTpe.normalize)
 
       val ctorSyms = collectCtors(baseSym).sortBy(_.fullName)
       val ctors =
         ctorSyms flatMap { sym =>
           def substituteArgs: List[Type] = {
-            val subst = c.internal.thisType(sym).baseType(baseSym).typeArgs
+            val subst = typeArgs(ThisType(sym).baseType(baseSym))
             sym.typeParams.map { param =>
               val paramTpe = param.asType.toType
               baseArgs(subst.indexWhere(_ =:= paramTpe))
             }
->>>>>>> dcf41088
           }
 
-<<<<<<< HEAD
-        val suffix = ownerChain(sym).dropWhile(_ != basePre.typeSymbol)
-        if(suffix.isEmpty) {
-          if(sym.isModuleClass) {
-            val moduleSym = sym.asClass.module
-            val modulePre = prefix(moduleSym.typeSignature)
-            singleType(modulePre, moduleSym)
-          } else
-            appliedType(sym.toTypeIn(basePre), substituteArgs)
-        } else {
-          if(sym.isModuleClass) {
-            val path = suffix.tail.map(_.name.toTermName)
-            val (modulePre, moduleSym) = mkDependentRef(basePre, path)
-            singleType(modulePre, moduleSym)
-          } else if(isAnonOrRefinement(sym)) {
-            val path = suffix.tail.init.map(_.name.toTermName)
-            val (valPre, valSym) = mkDependentRef(basePre, path)
-            singleType(valPre, valSym)
-          } else {
-            val path = suffix.tail.init.map(_.name.toTermName) :+ suffix.last.name.toTypeName
-            val (subTpePre, subTpeSym) = mkDependentRef(basePre, path)
-            typeRef(subTpePre, subTpeSym, substituteArgs)
-          }
-=======
           val suffix = ownerChain(sym).dropWhile(_ != basePre.typeSymbol)
           val ctor =
             if(suffix.isEmpty) {
               if(sym.isModuleClass) {
                 val moduleSym = sym.asClass.module
                 val modulePre = prefix(moduleSym.typeSignature)
-                c.internal.singleType(modulePre, moduleSym)
+                singleType(modulePre, moduleSym)
               } else
                 appliedType(sym.toTypeIn(basePre), substituteArgs)
             } else {
               if(sym.isModuleClass) {
                 val path = suffix.tail.map(_.name.toTermName)
                 val (modulePre, moduleSym) = mkDependentRef(basePre, path)
-                c.internal.singleType(modulePre, moduleSym)
+                singleType(modulePre, moduleSym)
               } else if(isAnonOrRefinement(sym)) {
                 val path = suffix.tail.init.map(_.name.toTermName)
                 val (valPre, valSym) = mkDependentRef(basePre, path)
-                c.internal.singleType(valPre, valSym)
+                singleType(valPre, valSym)
               } else {
                 val path = suffix.tail.init.map(_.name.toTermName) :+ suffix.last.name.toTypeName
                 val (subTpePre, subTpeSym) = mkDependentRef(basePre, path)
-                c.internal.typeRef(subTpePre, subTpeSym, substituteArgs)
+                typeRef(subTpePre, subTpeSym, substituteArgs)
               }
             }
           if(!isAccessible(ctor))
             abort(s"$tpe has an inaccessible subtype $ctor")
           if(ctor <:< baseTpe) Some(ctor) else None
->>>>>>> dcf41088
         }
       if (ctors.isEmpty)
         abort(s"Sealed trait $tpe has no case class subtypes")
