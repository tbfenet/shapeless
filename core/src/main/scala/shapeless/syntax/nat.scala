--- conflicted
+++ resolved
@@ -22,11 +22,7 @@
  *
  * @author Dale Wijnand
  */
-<<<<<<< HEAD
-final class NatOps[N <: Nat](val n : Nat) extends AnyVal {
-=======
-final class NatOps[N <: Nat](n : Nat) extends Serializable {
->>>>>>> 2e78a63c
+final class NatOps[N <: Nat](val n : Nat) extends AnyVal with Serializable {
   import ops.nat._
 
   /**
