--- conflicted
+++ resolved
@@ -23,13 +23,8 @@
 }
 
 /** Enhances values of any type with a representation via `Generic` with a method supporting conversion to a `Zipper`. */
-<<<<<<< HEAD
-class GenericZipperOps[C](c : C) {
+class GenericZipperOps[C](c : C) extends Serializable {
   def toZipper[CL <: HList](implicit gen : Generic.Aux[C, CL]) = Zipper(c)
-=======
-class GenericZipperOps[C, CL <: HList](c : C)(implicit gen : Generic.Aux[C, CL]) extends Serializable {
-  def toZipper = Zipper(c)
->>>>>>> 57b1e007
 }
 
 class HListZipperOps[L <: HList](l : L) extends Serializable {
