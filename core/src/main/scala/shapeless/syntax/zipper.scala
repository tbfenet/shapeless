--- conflicted
+++ resolved
@@ -27,10 +27,6 @@
   def toZipper = Zipper(c)
 }
 
-<<<<<<< HEAD
-class HListZipperOps[L <: HList](val l : L) extends AnyVal {
-=======
-class HListZipperOps[L <: HList](l : L) extends Serializable {
->>>>>>> 2e78a63c
+class HListZipperOps[L <: HList](val l : L) extends AnyVal with Serializable {
   def toZipper = Zipper(l)
 }