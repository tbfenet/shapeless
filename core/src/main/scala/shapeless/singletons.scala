/*
 * Copyright (c) 2013-14 Miles Sabin
 *
 * Licensed under the Apache License, Version 2.0 (the "License");
 * you may not use this file except in compliance with the License.
 * You may obtain a copy of the License at
 *
 *     http://www.apache.org/licenses/LICENSE-2.0
 *
 * Unless required by applicable law or agreed to in writing, software
 * distributed under the License is distributed on an "AS IS" BASIS,
 * WITHOUT WARRANTIES OR CONDITIONS OF ANY KIND, either express or implied.
 * See the License for the specific language governing permissions and
 * limitations under the License.
 */

package shapeless

import scala.language.existentials
import scala.language.experimental.macros

<<<<<<< HEAD
import scala.reflect.macros.Context
=======
import scala.reflect.macros.{ blackbox, whitebox }
>>>>>>> 7eb430ba

import tag.@@

trait Witness {
  type T
  val value: T {}
}

object Witness {
  type Aux[T0] = Witness { type T = T0 }
  type Lt[Lub] = Witness { type T <: Lub }

  implicit def apply[T]: Witness.Aux[T] = macro SingletonTypeMacros.materializeImpl[T]

  implicit def apply[T](t: T): Witness.Lt[T] = macro SingletonTypeMacros.convertImpl[T]

  implicit val witness0: Witness.Aux[_0] =
    new Witness {
      type T = _0
      val value = Nat._0
    }

  implicit def witnessN[P <: Nat]: Witness.Aux[Succ[P]] =
    new Witness {
      type T = Succ[P]
      val value = new Succ[P]()
    }
}

trait WitnessWith[TC[_]] extends Witness {
  val instance: TC[T]
  type Out
}

trait LowPriorityWitnessWith {
  implicit def apply2[H, TC2[_ <: H, _], S <: H, T](t: T): WitnessWith.Lt[({ type λ[X] = TC2[S, X] })#λ, T] =
    macro SingletonTypeMacros.convertInstanceImpl2[H, TC2, S, T]
}

object WitnessWith extends LowPriorityWitnessWith {
  type Aux[TC[_], T0] = WitnessWith[TC] { type T = T0  }
  type Lt[TC[_], Lub] = WitnessWith[TC] { type T <: Lub }

  implicit def apply1[TC[_], T](t: T): WitnessWith.Lt[TC, T] = macro SingletonTypeMacros.convertInstanceImpl1[TC, T]
}

<<<<<<< HEAD
class SingletonTypeMacros[C <: Context](val c: C) {
=======
trait SingletonTypeUtils {
  val c: blackbox.Context
  import c.universe._
  import internal.constantType

  val SymTpe = typeOf[scala.Symbol]

  object LiteralSymbol {
    def unapply(t: Tree): Option[Constant] = t match {
      case q""" scala.Symbol.apply(${Literal(c: Constant)}) """ => Some(c)
      case _ => None
    }
  }

  object SingletonSymbolType {
    val atatTpe = typeOf[@@[_,_]].typeConstructor
    val TaggedSym = typeOf[tag.Tagged[_]].typeConstructor.typeSymbol

    def apply(c: Constant): Type = appliedType(atatTpe, List(SymTpe, constantType(c)))

    def unapply(t: Type): Option[Constant] =
      t match {
        case RefinedType(List(SymTpe, TypeRef(_, TaggedSym, List(ConstantType(c)))), _) => Some(c)
        case _ => None
      }
  }

  def mkSingletonSymbol(c: Constant): Tree = {
    val sTpe = SingletonSymbolType(c)
    q"""_root_.scala.Symbol($c).asInstanceOf[$sTpe]"""
  }
}

class SingletonTypeMacros(val c: whitebox.Context) extends SingletonTypeUtils {
>>>>>>> 7eb430ba
  import syntax.SingletonOps
  type SingletonOpsLt[Lub] = SingletonOps { type T <: Lub }

  import c.universe._

  def mkWitness(sTpe: Type, s: Tree): Tree = {
    val name = newTypeName(c.fresh())

    q"""
      {
        final class $name extends _root_.shapeless.Witness {
          type T = $sTpe
          val value: $sTpe = $s
        }
        new $name
      }
    """
  }

  def mkWitnessWith(parent: Type, sTpe: Type, s: Tree, i: Tree): Tree = {
    val name = newTypeName(c.fresh())
    val iTpe =
      (i.tpe match {
        case NullaryMethodType(resTpe) => resTpe
        case other => other
      }).normalize
    val iOut = iTpe.member(newTypeName("Out")) match {
      case NoSymbol => definitions.NothingClass
      case other => other
    }

    q"""
      {
        final class $name extends $parent {
          val instance: $iTpe = $i
          type T = $sTpe
          type Out = $iOut
          val value: $sTpe = $s
        }
        new $name
      }
    """
  }

  def mkOps(sTpe: Type, w: Tree): Tree = {
    val name = newTypeName(c.fresh())

    q"""
      {
        final class $name extends _root_.shapeless.syntax.SingletonOps {
          type T = $sTpe
          val witness = $w
        }
        new $name
      }
    """
  }

<<<<<<< HEAD
  object LiteralSymbol {
    def unapply(t: Tree): Option[Constant] = t match {
      case q""" scala.Symbol.apply(${Literal(c: Constant)}) """ => Some(c)
      case _ => None
    }
  }

  object SingletonSymbolType {
    val atatTpe = typeOf[@@[_,_]].typeConstructor
    val TaggedSym = typeOf[tag.Tagged[_]].typeConstructor.typeSymbol

    def apply(c: Constant): Type = appliedType(atatTpe, List(SymTpe, ConstantType(c)))

    def unapply(t: Type): Option[Constant] =
      t match {
        case RefinedType(List(SymTpe, TypeRef(_, TaggedSym, List(ConstantType(c)))), _) => Some(c)
        case _ => None
      }
  }

  def mkSingletonSymbol(c: Constant): Tree = {
    val sTpe = SingletonSymbolType(c)
    q"""_root_.scala.Symbol($c).asInstanceOf[$sTpe]"""
  }

=======
>>>>>>> 7eb430ba
  def materializeImpl[T: WeakTypeTag]: Tree = {
    val tpe = weakTypeOf[T].normalize
    val value =
      tpe match {
        case ConstantType(c: Constant) => Literal(c)

        case SingleType(p, v) if !v.isParameter => q"""$v.asInstanceOf[$tpe]"""

        case SingletonSymbolType(c) => mkSingletonSymbol(c)

        case _ =>
          c.abort(c.enclosingPosition, s"Type argument $tpe is not a singleton type")
      }
    mkWitness(tpe, value)
  }

  def extractResult[T](t: Expr[T])(mkResult: (Type, Tree) => Tree): Tree =
    (t.actualType, t.tree) match {
      case (tpe @ ConstantType(c: Constant), _) =>
        mkResult(tpe, Literal(c))

      case (tpe @ SingleType(p, v), tree) if !v.isParameter =>
        mkResult(tpe, tree)

      case (SymTpe, LiteralSymbol(c)) =>
        mkResult(SingletonSymbolType(c), mkSingletonSymbol(c))

      case _ =>
        c.abort(c.enclosingPosition, s"Expression ${t.tree} does not evaluate to a constant or a stable value")
    }

  def convertImpl[T](t: Expr[T]): Tree = extractResult(t)(mkWitness)

  def inferInstance(tci: Type): Tree = {
    val i = c.inferImplicitValue(tci)
    if(i == EmptyTree)
      c.abort(c.enclosingPosition, s"Unable to resolve implicit value of type $tci")
    i
  }

  def convertInstanceImpl1[TC[_], T](t: Expr[T])
    (implicit tcTag: WeakTypeTag[TC[_]]): Tree =
      extractResult(t) { (sTpe, value) =>
        val tc = tcTag.tpe.typeConstructor
        val wwTC = typeOf[WitnessWith[Nothing]].typeConstructor
        val parent = appliedType(wwTC, List(tc))
        val tci = appliedType(tc, List(sTpe))
        val i = inferInstance(tci)
        mkWitnessWith(parent, sTpe, value, i)
      }

  def convertInstanceImpl2[H, TC2[_ <: H, _], S <: H, T](t: Expr[T])
    (implicit tc2Tag: WeakTypeTag[TC2[_, _]], sTag: WeakTypeTag[S]): Tree =
      extractResult(t) { (sTpe, value) =>
        val tc2 = tc2Tag.tpe.typeConstructor
        val s = sTag.tpe

        val parent = weakTypeOf[WitnessWith[({ type λ[X] = TC2[S, X] })#λ]].map {
          case TypeRef(prefix, sym, args) if sym.isFreeType =>
            typeRef(NoPrefix, tc2.typeSymbol, args)
          case tpe => tpe
        }

        val tci = appliedType(tc2, List(s, sTpe))
        val i = inferInstance(tci)
        mkWitnessWith(parent, sTpe, value, i)
      }

  def mkSingletonOps(t: Expr[Any]): Tree =
    extractResult(t) { (tpe, tree) => mkOps(tpe, mkWitness(tpe, tree)) }

  def narrowSymbol[S <: String : WeakTypeTag](t: Expr[scala.Symbol]): Tree = {
    (weakTypeOf[S], t.tree) match {
      case (ConstantType(Constant(s1)), LiteralSymbol(Constant(s2))) if s1 == s2 =>
        mkSingletonSymbol(Constant(s1))
      case _ =>
        c.abort(c.enclosingPosition, s"Expression ${t.tree} is not an appropriate Symbol literal")
    }
  }
}

object SingletonTypeMacros {
  import syntax.SingletonOps

  def inst(c: Context) = new SingletonTypeMacros[c.type](c)

  def materializeImpl[T: c.WeakTypeTag](c: Context): c.Expr[Witness.Aux[T]] =
    c.Expr[Witness.Aux[T]](inst(c).materializeImpl[T])

  def convertImpl[T](c: Context)(t: c.Expr[T]): c.Expr[Witness.Lt[T]] = 
    c.Expr[Witness.Lt[T]](inst(c).convertImpl(t))

  def convertInstanceImpl1[TC[_], T](c: Context)(t: c.Expr[T])
    (implicit tcTag: c.WeakTypeTag[TC[_]]):
      c.Expr[WitnessWith.Lt[TC, T]] = c.Expr[WitnessWith.Lt[TC, T]](inst(c).convertInstanceImpl1[TC, T](t))

  def convertInstanceImpl2[H, TC2[_ <: H, _], S <: H, T](c: Context)(t: c.Expr[T])
    (implicit tc2Tag: c.WeakTypeTag[TC2[_, _]], sTag: c.WeakTypeTag[S]):
      c.Expr[WitnessWith.Lt[({ type λ[X] = TC2[S, X] })#λ, T]] =
        c.Expr[WitnessWith.Lt[({ type λ[X] = TC2[S, X] })#λ, T]](inst(c).convertInstanceImpl2[H, TC2, S, T](t))

  def mkSingletonOps(c: Context)(t: c.Expr[Any]): c.Expr[SingletonOps] =
    c.Expr[SingletonOps](inst(c).mkSingletonOps(t))

  def narrowSymbol[S <: String : c.WeakTypeTag](c: Context)(t: c.Expr[scala.Symbol]):
    c.Expr[scala.Symbol @@ S] = c.Expr[scala.Symbol @@ S](inst(c).narrowSymbol[S](t))
}<|MERGE_RESOLUTION|>--- conflicted
+++ resolved
@@ -19,11 +19,7 @@
 import scala.language.existentials
 import scala.language.experimental.macros
 
-<<<<<<< HEAD
 import scala.reflect.macros.Context
-=======
-import scala.reflect.macros.{ blackbox, whitebox }
->>>>>>> 7eb430ba
 
 import tag.@@
 
@@ -70,16 +66,12 @@
   implicit def apply1[TC[_], T](t: T): WitnessWith.Lt[TC, T] = macro SingletonTypeMacros.convertInstanceImpl1[TC, T]
 }
 
-<<<<<<< HEAD
-class SingletonTypeMacros[C <: Context](val c: C) {
-=======
-trait SingletonTypeUtils {
-  val c: blackbox.Context
+trait SingletonTypeUtils[C <: Context] {
+  val c: C
   import c.universe._
-  import internal.constantType
 
   val SymTpe = typeOf[scala.Symbol]
-
+    
   object LiteralSymbol {
     def unapply(t: Tree): Option[Constant] = t match {
       case q""" scala.Symbol.apply(${Literal(c: Constant)}) """ => Some(c)
@@ -91,7 +83,7 @@
     val atatTpe = typeOf[@@[_,_]].typeConstructor
     val TaggedSym = typeOf[tag.Tagged[_]].typeConstructor.typeSymbol
 
-    def apply(c: Constant): Type = appliedType(atatTpe, List(SymTpe, constantType(c)))
+    def apply(c: Constant): Type = appliedType(atatTpe, List(SymTpe, ConstantType(c)))
 
     def unapply(t: Type): Option[Constant] =
       t match {
@@ -106,8 +98,7 @@
   }
 }
 
-class SingletonTypeMacros(val c: whitebox.Context) extends SingletonTypeUtils {
->>>>>>> 7eb430ba
+class SingletonTypeMacros[C <: Context](val c: C) extends SingletonTypeUtils[C] {
   import syntax.SingletonOps
   type SingletonOpsLt[Lub] = SingletonOps { type T <: Lub }
 
@@ -166,34 +157,6 @@
     """
   }
 
-<<<<<<< HEAD
-  object LiteralSymbol {
-    def unapply(t: Tree): Option[Constant] = t match {
-      case q""" scala.Symbol.apply(${Literal(c: Constant)}) """ => Some(c)
-      case _ => None
-    }
-  }
-
-  object SingletonSymbolType {
-    val atatTpe = typeOf[@@[_,_]].typeConstructor
-    val TaggedSym = typeOf[tag.Tagged[_]].typeConstructor.typeSymbol
-
-    def apply(c: Constant): Type = appliedType(atatTpe, List(SymTpe, ConstantType(c)))
-
-    def unapply(t: Type): Option[Constant] =
-      t match {
-        case RefinedType(List(SymTpe, TypeRef(_, TaggedSym, List(ConstantType(c)))), _) => Some(c)
-        case _ => None
-      }
-  }
-
-  def mkSingletonSymbol(c: Constant): Tree = {
-    val sTpe = SingletonSymbolType(c)
-    q"""_root_.scala.Symbol($c).asInstanceOf[$sTpe]"""
-  }
-
-=======
->>>>>>> 7eb430ba
   def materializeImpl[T: WeakTypeTag]: Tree = {
     val tpe = weakTypeOf[T].normalize
     val value =
