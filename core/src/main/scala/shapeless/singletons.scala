/*
 * Copyright (c) 2013 Miles Sabin 
 *
 * Licensed under the Apache License, Version 2.0 (the "License");
 * you may not use this file except in compliance with the License.
 * You may obtain a copy of the License at
 *
 *     http://www.apache.org/licenses/LICENSE-2.0
 *
 * Unless required by applicable law or agreed to in writing, software
 * distributed under the License is distributed on an "AS IS" BASIS,
 * WITHOUT WARRANTIES OR CONDITIONS OF ANY KIND, either express or implied.
 * See the License for the specific language governing permissions and
 * limitations under the License.
 */

package shapeless

import scala.language.existentials
import scala.language.experimental.macros

import scala.reflect.macros.Context

import tag.@@

trait Witness {
  type T
  val value: T {}
}

object Witness {
  type Aux[T0] = Witness { type T = T0 }
  type Lt[Lub] = Witness { type T <: Lub }

  implicit def apply[T]: Witness.Aux[T] = macro SingletonTypeMacros.materializeImpl[T]

  implicit def apply[T](t: T): Witness.Lt[T] = macro SingletonTypeMacros.convertImpl[T]

  implicit val witness0: Witness.Aux[_0] =
    new Witness {
      type T = _0
      val value = Nat._0
    }

  implicit def witnessN[P <: Nat]: Witness.Aux[Succ[P]] =
    new Witness {
      type T = Succ[P]
      val value = new Succ[P]()
    }
}

trait WitnessWith[TC[_]] extends Witness {
  val instance: TC[T]
}

trait LowPriorityWitnessWith {
  implicit def apply2[H, TC2[_ <: H, _], S <: H, T](t: T): WitnessWith.Lt[({ type λ[X] = TC2[S, X] })#λ, T] =
    macro SingletonTypeMacros.convertInstanceImpl2[H, TC2, S, T]
}

object WitnessWith extends LowPriorityWitnessWith {
  type Aux[TC[_], T0] = WitnessWith[TC] { type T = T0  }
  type Lt[TC[_], Lub] = WitnessWith[TC] { type T <: Lub }

  implicit def apply1[TC[_], T](t: T): WitnessWith.Lt[TC, T] = macro SingletonTypeMacros.convertInstanceImpl1[TC, T]
}

<<<<<<< HEAD
trait SingletonTypeMacros[C <: Context] {
=======
class SingletonTypeMacros(val c: whitebox.Context) {
>>>>>>> 5833677a
  import syntax.SingletonOps
  type SingletonOpsLt[Lub] = SingletonOps { type T <: Lub }

  import c.universe._
<<<<<<< HEAD
  import Flag._

  def mkWitnessT(sTpe: Type, s: Any): Tree =
    mkWitness(TypeTree(sTpe), Literal(Constant(s)))

  def mkWitness(sTpt: TypTree, s: Tree): Tree = {
    val witnessTpt = Ident(typeOf[Witness].typeSymbol)
    val T = TypeDef(Modifiers(), newTypeName("T"), List(), sTpt)
    val value = ValDef(Modifiers(), newTermName("value"), sTpt, s)
    mkImplClass(witnessTpt, List(T, value), List())
  }

  def materializeImpl(tpe: Type): Tree = {
    val SymTpe = typeOf[scala.Symbol]
    val TaggedSym = typeOf[tag.Tagged[_]].typeConstructor.typeSymbol

    val ScalaName = newTermName("scala")
    val SymName = newTermName("Symbol")
    val ApplyName = newTermName("apply")

    tpe.normalize match {
      case t @ ConstantType(Constant(s)) => mkWitnessT(t, s)

      case t @ SingleType(p, v) if !v.isParameter =>
        mkWitness(TypeTree(t), TypeApply(Select(Ident(v), newTermName("asInstanceOf")), List(TypeTree(t))))
=======
  import internal._
  import decorators._

  val SymTpe = typeOf[scala.Symbol]
>>>>>>> 5833677a

  def mkWitness(sTpe: Type, s: Tree): Tree = {
    val name = TypeName(c.freshName())

    q"""
      {
        final class $name extends Witness {
          type T = $sTpe
          val value: $sTpe = $s
        }
        new $name
      }
    """
  }

<<<<<<< HEAD
  def convertImpl(t: c.Expr[Any]): Tree = {
    val SymTpe = typeOf[scala.Symbol]

    val ScalaName = newTermName("scala")
    val SymName = newTermName("Symbol")
    val ApplyName = newTermName("apply")

    (t.actualType, t.tree) match {
      case (tpe @ ConstantType(const: Constant), _) =>
        mkWitness(TypeTree(tpe), Literal(const))

      case (tpe @ SingleType(p, v), tree) if !v.isParameter =>
        mkWitness(TypeTree(tpe), tree)

      case (tpe: TypeRef, Literal(const: Constant)) =>
        mkWitness(TypeTree(ConstantType(const)), Literal(const))

      case (SymTpe, Apply(Select(Select(Ident(ScalaName), SymName), ApplyName), List(Literal(const: Constant)))) =>
        val atatTpe = typeOf[@@[_,_]].typeConstructor
        val sTpt = TypeTree(appliedType(atatTpe, List(SymTpe, ConstantType(const))))
        val sVal = mkTagged(sTpt, t.tree)
        mkWitness(sTpt, sVal)
=======
  def mkWitnessWith(parent: Type, sTpe: Type, s: Tree, i: Tree): Tree = {
    val name = TypeName(c.freshName())
    val iTpe = i.tpe.finalResultType

    q"""
      {
        final class $name extends $parent {
          val instance: $iTpe = $i
          type T = $sTpe
          val value: $sTpe = $s
        }
        new $name
      }
    """
  }

  def mkOps(sTpe: Type, w: Tree): Tree = {
    val name = TypeName(c.freshName())

    q"""
      {
        final class $name extends _root_.shapeless.syntax.SingletonOps {
          type T = $sTpe
          val witness = $w
        }
        new $name
      }
    """
  }
>>>>>>> 5833677a

  object LiteralSymbol {
    def unapply(t: Tree): Option[Constant] = t match {
      case q""" scala.Symbol.apply(${Literal(c: Constant)}) """ => Some(c)
      case _ => None
    }
  }

<<<<<<< HEAD
  def mkWitnessWith(singletonInstanceTpt: TypTree, sTpt: TypTree, s: Tree, i: Tree): Tree = {
    val iTpe =
      (i.tpe match {
        case NullaryMethodType(resTpe) => resTpe
        case other => other
      }).normalize

    val iOut = iTpe.member(newTypeName("Out")) match {
      case NoSymbol => definitions.NothingClass
      case other => other
    }
=======
  object SingletonSymbolType {
    val atatTpe = typeOf[@@[_,_]].typeConstructor
    val TaggedSym = typeOf[tag.Tagged[_]].typeConstructor.typeSymbol

    def apply(c: Constant): Type = appliedType(atatTpe, List(SymTpe, constantType(c)))
>>>>>>> 5833677a

    def unapply(t: Type): Option[Constant] =
      t match {
        case RefinedType(List(SymTpe, TypeRef(_, TaggedSym, List(ConstantType(c)))), _) => Some(c)
        case _ => None
      }
  }

<<<<<<< HEAD
    val T = TypeDef(Modifiers(), newTypeName("T"), List(), sTpt)
    val value = ValDef(Modifiers(), newTermName("value"), sTpt, s)
    val instance = ValDef(Modifiers(), newTermName("instance"), niTpt, i)
    val Out = TypeDef(Modifiers(), newTypeName("Out"), List(), Ident(iOut))
    mkImplClass(singletonInstanceTpt, List(T, value, instance, Out), List())
  }

  def convertInstanceImpl[TC[_]](t: c.Expr[Any])
    (implicit tcTag: c.WeakTypeTag[TC[_]]): Tree = {
      val SymTpe = typeOf[scala.Symbol]

      val ScalaName = newTermName("scala")
      val SymName = newTermName("Symbol")
      val ApplyName = newTermName("apply")

      val tc = tcTag.tpe.typeConstructor
      val siTpt =
        AppliedTypeTree(
          Select(Ident(newTermName("shapeless")), newTypeName("WitnessWith")),
          List(TypeTree(tc))
        )

      (t.actualType, t.tree) match {
        case (tpe @ ConstantType(const: Constant), _) =>
          val tci = appliedType(tc, List(tpe))
          val i = c.inferImplicitValue(tci, silent = false)
          mkWitnessWith(siTpt, TypeTree(tpe), Literal(const), i)

        case (tpe @ SingleType(p, v), tree) if !v.isParameter =>
          val tci = appliedType(tc, List(tpe))
          val i = c.inferImplicitValue(tci, silent = false)
          mkWitnessWith(siTpt, TypeTree(tpe), tree, i)

        case (SymTpe, Apply(Select(Select(Ident(ScalaName), SymName), ApplyName), List(Literal(const: Constant)))) =>
          val atatTpe = typeOf[@@[_,_]].typeConstructor
          val tci = appliedType(tc, List(appliedType(atatTpe, List(SymTpe, ConstantType(const)))))
          val sTpt = TypeTree(appliedType(atatTpe, List(SymTpe, ConstantType(const))))
          val sVal = mkTagged(sTpt, t.tree)
          val i = c.inferImplicitValue(tci, silent = false)
          mkWitnessWith(siTpt, sTpt, sVal, i)

        case (tpe: TypeRef, Literal(const: Constant)) =>
          val tci = appliedType(tc, List(ConstantType(const)))
          val i = c.inferImplicitValue(tci, silent = false)
          mkWitnessWith(siTpt, TypeTree(ConstantType(const)), Literal(const), i)
=======
  def mkSingletonSymbol(c: Constant): Tree = {
    val sTpe = SingletonSymbolType(c)
    q"""_root_.scala.Symbol($c).asInstanceOf[$sTpe]"""
  }

  def materializeImpl[T: WeakTypeTag]: Tree = {
    val tpe = weakTypeOf[T].dealias
    val value =
      tpe match {
        case ConstantType(c: Constant) => Literal(c)
>>>>>>> 5833677a

        case SingleType(p, v) if !v.isParameter => q"""$v.asInstanceOf[$tpe]"""

<<<<<<< HEAD
  def convertInstanceImpl2[H, TC2[_ <: H, _], S <: H](t: c.Expr[Any])
    (implicit tc2Tag: c.WeakTypeTag[TC2[_, _]], sTag: c.WeakTypeTag[S]): Tree = {
      val SymTpe = typeOf[scala.Symbol]

      val ScalaName = newTermName("scala")
      val SymName = newTermName("Symbol")
      val ApplyName = newTermName("apply")

      val tc2 = tc2Tag.tpe.typeConstructor
      val s = sTag.tpe

      val pre = weakTypeOf[WitnessWith[({ type λ[X] = TC2[S, X] })#λ]]
      val pre2 = pre.map { _ match {
        case TypeRef(prefix, sym, args) if sym.isFreeType =>
          TypeRef(NoPrefix, tc2.typeSymbol, args)
        case tpe => tpe
      }}
      val tc = pre2.normalize

      (t.actualType, t.tree) match {
        case (tpe @ ConstantType(const: Constant), _) =>
          val tci = appliedType(tc2, List(s, tpe))
          val i = c.inferImplicitValue(tci, silent = false)
          mkWitnessWith(TypeTree(tc), TypeTree(tpe), Literal(const), i)

        case (tpe @ SingleType(p, v), tree) if !v.isParameter =>
          val tci = appliedType(tc2, List(s, tpe))
          val i = c.inferImplicitValue(tci, silent = false)
          mkWitnessWith(TypeTree(tc), TypeTree(tpe), tree, i)

        case (SymTpe, Apply(Select(Select(Ident(ScalaName), SymName), ApplyName), List(Literal(const: Constant)))) =>
          val atatTpe = typeOf[@@[_,_]].typeConstructor
          val tci = appliedType(tc2, List(s, appliedType(atatTpe, List(SymTpe, ConstantType(const)))))
          val sTpt = TypeTree(appliedType(atatTpe, List(SymTpe, ConstantType(const))))
          val sVal = mkTagged(sTpt, t.tree)
          val i = c.inferImplicitValue(tci, silent = false)
          mkWitnessWith(TypeTree(tc), sTpt, sVal, i)

        case (tpe: TypeRef, Literal(const: Constant)) =>
          val tci = appliedType(tc2, List(s, ConstantType(const)))
          val i = c.inferImplicitValue(tci, silent = false)
          mkWitnessWith(TypeTree(tc), TypeTree(ConstantType(const)), Literal(const), i)
=======
        case SingletonSymbolType(c) => mkSingletonSymbol(c)
>>>>>>> 5833677a

        case _ =>
          c.abort(c.enclosingPosition, s"Type argument $tpe is not a singleton type")
      }
    mkWitness(tpe, value)
  }

<<<<<<< HEAD
  def mkOps(sTpt: TypTree, w: Tree): c.Expr[SingletonOps] = {
    val opsTpt = Ident(typeOf[SingletonOps].typeSymbol)
    val T = TypeDef(Modifiers(), newTypeName("T"), List(), sTpt)
    val value = ValDef(Modifiers(), newTermName("witness"), TypeTree(), w)
    c.Expr[SingletonOps] {
      mkImplClass(opsTpt, List(T, value), List())
    }
  }

  def mkTagged(tpt: Tree, t: Tree): Tree =
    TypeApply(Select(t, newTermName("asInstanceOf")), List(tpt))

  def mkSingletonOps(t: c.Expr[Any]): c.Expr[SingletonOps] = {
    val SymTpe = typeOf[scala.Symbol]

    val ScalaName = newTermName("scala")
    val SymName = newTermName("Symbol")
    val ApplyName = newTermName("apply")

=======
  def extractResult[T](t: Expr[T])(mkResult: (Type, Tree) => Tree): Tree =
>>>>>>> 5833677a
    (t.actualType, t.tree) match {
      case (tpe @ ConstantType(c: Constant), _) =>
        mkResult(tpe, Literal(c))

      case (tpe @ SingleType(p, v), tree) if !v.isParameter =>
<<<<<<< HEAD
        val sTpt = TypeTree(tpe)
        mkOps(sTpt, mkWitness(sTpt, tree))

      case (tpe: TypeRef, Literal(const: Constant)) =>
        val sTpt = TypeTree(ConstantType(const))
        mkOps(sTpt, mkWitness(sTpt, Literal(const)))

      case (SymTpe, Apply(Select(Select(Ident(ScalaName), SymName), ApplyName), List(Literal(const: Constant)))) =>
        val atatTpe = typeOf[@@[_,_]].typeConstructor
        val sTpt = TypeTree(appliedType(atatTpe, List(SymTpe, ConstantType(const))))
        val sVal = mkTagged(sTpt, t.tree)
        mkOps(sTpt, mkWitness(sTpt, sVal))
=======
        mkResult(tpe, tree)

      case (SymTpe, LiteralSymbol(c)) =>
        mkResult(SingletonSymbolType(c), mkSingletonSymbol(c))
>>>>>>> 5833677a

      case _ =>
        c.abort(c.enclosingPosition, s"Expression ${t.tree} does not evaluate to a constant or a stable value")
    }

<<<<<<< HEAD
  def narrowSymbol[S <: String](t: c.Expr[scala.Symbol])(implicit sTag: c.WeakTypeTag[S]): c.Expr[scala.Symbol @@ S] = {
    val ScalaName = newTermName("scala")
    val SymName = newTermName("Symbol")
    val ApplyName = newTermName("apply")

    (sTag.tpe, t.tree) match {
      case (ConstantType(Constant(s1)),
            Apply(Select(Select(Ident(ScalaName), SymName), ApplyName), List(Literal(Constant(s2))))) if s1 == s2 =>
        reify { t.splice.asInstanceOf[scala.Symbol @@ S] }
=======
  def convertImpl[T](t: Expr[T]): Tree = extractResult(t)(mkWitness)

  def convertInstanceImpl1[TC[_], T](t: Expr[T])
    (implicit tcTag: WeakTypeTag[TC[_]]): Tree =
      extractResult(t) { (sTpe, value) =>
        val tc = tcTag.tpe.typeConstructor
        val wwTC = typeOf[WitnessWith[Nothing]].typeConstructor
        val parent = appliedType(wwTC, List(tc))
        val tci = appliedType(tc, List(sTpe))
        val i = c.inferImplicitValue(tci, silent = false)
        mkWitnessWith(parent, sTpe, value, i)
      }

  def convertInstanceImpl2[H, TC2[_ <: H, _], S <: H, T](t: Expr[T])
    (implicit tc2Tag: WeakTypeTag[TC2[_, _]], sTag: WeakTypeTag[S]): Tree =
      extractResult(t) { (sTpe, value) =>
        val tc2 = tc2Tag.tpe.typeConstructor
        val s = sTag.tpe

        val parent = weakTypeOf[WitnessWith[({ type λ[X] = TC2[S, X] })#λ]].map {
          case TypeRef(prefix, sym, args) if sym.isFreeType =>
            typeRef(NoPrefix, tc2.typeSymbol, args)
          case tpe => tpe
        }

        val tci = appliedType(tc2, List(s, sTpe))
        val i = c.inferImplicitValue(tci, silent = false)
        mkWitnessWith(parent, sTpe, value, i)
      }

  def mkSingletonOps(t: Expr[Any]): Tree =
    extractResult(t) { (tpe, tree) => mkOps(tpe, mkWitness(tpe, tree)) }

  def narrowSymbol[S <: String : WeakTypeTag](t: Expr[scala.Symbol]): Tree = {
    (weakTypeOf[S], t.tree) match {
      case (ConstantType(Constant(s1)), LiteralSymbol(Constant(s2))) if s1 == s2 =>
        mkSingletonSymbol(Constant(s1))
>>>>>>> 5833677a
      case _ =>
        c.abort(c.enclosingPosition, s"Expression ${t.tree} is not an appropriate Symbol literal")
    }
  }
<<<<<<< HEAD

  def constructor(prop: Boolean) =
    DefDef(
      Modifiers(),
      nme.CONSTRUCTOR,
      List(),
      List(
        if(prop)
          List(
            ValDef(Modifiers(PARAM), newTermName("i"), Ident(typeOf[Int].typeSymbol), EmptyTree)
          )
        else
          Nil
      ),
      TypeTree(),
      Block(
        List(
          Apply(
            Select(
              Super(This(tpnme.EMPTY), tpnme.EMPTY), nme.CONSTRUCTOR
            ),
            if(prop)
              List(Ident(newTermName("i")))
            else
              Nil
          )
        ),
        Literal(Constant(()))
      )
    )

  def mkImplClass(parent: Tree, defns: List[Tree], args: List[Tree]): Tree = {
    val name = newTypeName(c.fresh())

    val classDef =
      ClassDef(
        Modifiers(FINAL),
        name,
        List(),
        Template(
          List(parent),
          emptyValDef,
          constructor(args.size > 0) :: defns
        )
      )

    Block(
      List(classDef),
      Apply(Select(New(Ident(name)), nme.CONSTRUCTOR), args)
    )
  }
}

object SingletonTypeMacros {
  import syntax.SingletonOps
  type SingletonOpsLt[Lub] = SingletonOps { type T <: Lub }

  def inst(c0: Context) = new SingletonTypeMacros[c0.type] { val c: c0.type = c0 }

  def materializeImpl[T: c.WeakTypeTag](c: Context): c.Expr[Witness.Aux[T]] =
    c.Expr[Witness.Aux[T]](inst(c).materializeImpl(c.weakTypeOf[T]))

  def convertImpl[T](c: Context)(t: c.Expr[Any]): c.Expr[Witness.Lt[T]] = c.Expr(inst(c).convertImpl(t))

  def convertInstanceImpl1[TC[_], T](c: Context)(t: c.Expr[Any])
    (implicit tcTag: c.WeakTypeTag[TC[_]]):
      c.Expr[WitnessWith.Lt[TC, T]] = c.Expr[WitnessWith.Lt[TC, T]](inst(c).convertInstanceImpl[TC](t))

  def convertInstanceImpl2[H, TC2[_ <: H, _], S <: H, T](c: Context)(t: c.Expr[Any])
    (implicit tcTag: c.WeakTypeTag[TC2[_, _]], sTag: c.WeakTypeTag[S]):
      c.Expr[WitnessWith.Lt[({ type λ[X] = TC2[S, X] })#λ, T]] =
        c.Expr[WitnessWith.Lt[({ type λ[X] = TC2[S, X] })#λ, T]](inst(c).convertInstanceImpl2[H, TC2, S](t))

  def mkSingletonOps(c: Context)(t: c.Expr[Any]): c.Expr[SingletonOps] = inst(c).mkSingletonOps(t)

  def narrowSymbol[S <: String](c: Context)(t: c.Expr[scala.Symbol])
    (implicit sTag: c.WeakTypeTag[S]): c.Expr[scala.Symbol @@ S] = inst(c).narrowSymbol[S](t)
=======
>>>>>>> 5833677a
}<|MERGE_RESOLUTION|>--- conflicted
+++ resolved
@@ -1,5 +1,5 @@
 /*
- * Copyright (c) 2013 Miles Sabin 
+ * Copyright (c) 2013 Miles Sabin
  *
  * Licensed under the Apache License, Version 2.0 (the "License");
  * you may not use this file except in compliance with the License.
@@ -51,6 +51,7 @@
 
 trait WitnessWith[TC[_]] extends Witness {
   val instance: TC[T]
+  type Out
 }
 
 trait LowPriorityWitnessWith {
@@ -65,50 +66,16 @@
   implicit def apply1[TC[_], T](t: T): WitnessWith.Lt[TC, T] = macro SingletonTypeMacros.convertInstanceImpl1[TC, T]
 }
 
-<<<<<<< HEAD
-trait SingletonTypeMacros[C <: Context] {
-=======
-class SingletonTypeMacros(val c: whitebox.Context) {
->>>>>>> 5833677a
+class SingletonTypeMacros[C <: Context](val c: C) {
   import syntax.SingletonOps
   type SingletonOpsLt[Lub] = SingletonOps { type T <: Lub }
 
   import c.universe._
-<<<<<<< HEAD
-  import Flag._
-
-  def mkWitnessT(sTpe: Type, s: Any): Tree =
-    mkWitness(TypeTree(sTpe), Literal(Constant(s)))
-
-  def mkWitness(sTpt: TypTree, s: Tree): Tree = {
-    val witnessTpt = Ident(typeOf[Witness].typeSymbol)
-    val T = TypeDef(Modifiers(), newTypeName("T"), List(), sTpt)
-    val value = ValDef(Modifiers(), newTermName("value"), sTpt, s)
-    mkImplClass(witnessTpt, List(T, value), List())
-  }
-
-  def materializeImpl(tpe: Type): Tree = {
-    val SymTpe = typeOf[scala.Symbol]
-    val TaggedSym = typeOf[tag.Tagged[_]].typeConstructor.typeSymbol
-
-    val ScalaName = newTermName("scala")
-    val SymName = newTermName("Symbol")
-    val ApplyName = newTermName("apply")
-
-    tpe.normalize match {
-      case t @ ConstantType(Constant(s)) => mkWitnessT(t, s)
-
-      case t @ SingleType(p, v) if !v.isParameter =>
-        mkWitness(TypeTree(t), TypeApply(Select(Ident(v), newTermName("asInstanceOf")), List(TypeTree(t))))
-=======
-  import internal._
-  import decorators._
 
   val SymTpe = typeOf[scala.Symbol]
->>>>>>> 5833677a
 
   def mkWitness(sTpe: Type, s: Tree): Tree = {
-    val name = TypeName(c.freshName())
+    val name = newTypeName(c.fresh())
 
     q"""
       {
@@ -121,39 +88,24 @@
     """
   }
 
-<<<<<<< HEAD
-  def convertImpl(t: c.Expr[Any]): Tree = {
-    val SymTpe = typeOf[scala.Symbol]
-
-    val ScalaName = newTermName("scala")
-    val SymName = newTermName("Symbol")
-    val ApplyName = newTermName("apply")
-
-    (t.actualType, t.tree) match {
-      case (tpe @ ConstantType(const: Constant), _) =>
-        mkWitness(TypeTree(tpe), Literal(const))
-
-      case (tpe @ SingleType(p, v), tree) if !v.isParameter =>
-        mkWitness(TypeTree(tpe), tree)
-
-      case (tpe: TypeRef, Literal(const: Constant)) =>
-        mkWitness(TypeTree(ConstantType(const)), Literal(const))
-
-      case (SymTpe, Apply(Select(Select(Ident(ScalaName), SymName), ApplyName), List(Literal(const: Constant)))) =>
-        val atatTpe = typeOf[@@[_,_]].typeConstructor
-        val sTpt = TypeTree(appliedType(atatTpe, List(SymTpe, ConstantType(const))))
-        val sVal = mkTagged(sTpt, t.tree)
-        mkWitness(sTpt, sVal)
-=======
   def mkWitnessWith(parent: Type, sTpe: Type, s: Tree, i: Tree): Tree = {
-    val name = TypeName(c.freshName())
-    val iTpe = i.tpe.finalResultType
+    val name = newTypeName(c.fresh())
+    val iTpe =
+      (i.tpe match {
+        case NullaryMethodType(resTpe) => resTpe
+        case other => other
+      }).normalize
+    val iOut = iTpe.member(newTypeName("Out")) match {
+      case NoSymbol => definitions.NothingClass
+      case other => other
+    }
 
     q"""
       {
         final class $name extends $parent {
           val instance: $iTpe = $i
           type T = $sTpe
+          type Out = $iOut
           val value: $sTpe = $s
         }
         new $name
@@ -162,7 +114,7 @@
   }
 
   def mkOps(sTpe: Type, w: Tree): Tree = {
-    val name = TypeName(c.freshName())
+    val name = newTypeName(c.fresh())
 
     q"""
       {
@@ -174,7 +126,6 @@
       }
     """
   }
->>>>>>> 5833677a
 
   object LiteralSymbol {
     def unapply(t: Tree): Option[Constant] = t match {
@@ -183,25 +134,11 @@
     }
   }
 
-<<<<<<< HEAD
-  def mkWitnessWith(singletonInstanceTpt: TypTree, sTpt: TypTree, s: Tree, i: Tree): Tree = {
-    val iTpe =
-      (i.tpe match {
-        case NullaryMethodType(resTpe) => resTpe
-        case other => other
-      }).normalize
-
-    val iOut = iTpe.member(newTypeName("Out")) match {
-      case NoSymbol => definitions.NothingClass
-      case other => other
-    }
-=======
   object SingletonSymbolType {
     val atatTpe = typeOf[@@[_,_]].typeConstructor
     val TaggedSym = typeOf[tag.Tagged[_]].typeConstructor.typeSymbol
 
-    def apply(c: Constant): Type = appliedType(atatTpe, List(SymTpe, constantType(c)))
->>>>>>> 5833677a
+    def apply(c: Constant): Type = appliedType(atatTpe, List(SymTpe, ConstantType(c)))
 
     def unapply(t: Type): Option[Constant] =
       t match {
@@ -210,113 +147,20 @@
       }
   }
 
-<<<<<<< HEAD
-    val T = TypeDef(Modifiers(), newTypeName("T"), List(), sTpt)
-    val value = ValDef(Modifiers(), newTermName("value"), sTpt, s)
-    val instance = ValDef(Modifiers(), newTermName("instance"), niTpt, i)
-    val Out = TypeDef(Modifiers(), newTypeName("Out"), List(), Ident(iOut))
-    mkImplClass(singletonInstanceTpt, List(T, value, instance, Out), List())
-  }
-
-  def convertInstanceImpl[TC[_]](t: c.Expr[Any])
-    (implicit tcTag: c.WeakTypeTag[TC[_]]): Tree = {
-      val SymTpe = typeOf[scala.Symbol]
-
-      val ScalaName = newTermName("scala")
-      val SymName = newTermName("Symbol")
-      val ApplyName = newTermName("apply")
-
-      val tc = tcTag.tpe.typeConstructor
-      val siTpt =
-        AppliedTypeTree(
-          Select(Ident(newTermName("shapeless")), newTypeName("WitnessWith")),
-          List(TypeTree(tc))
-        )
-
-      (t.actualType, t.tree) match {
-        case (tpe @ ConstantType(const: Constant), _) =>
-          val tci = appliedType(tc, List(tpe))
-          val i = c.inferImplicitValue(tci, silent = false)
-          mkWitnessWith(siTpt, TypeTree(tpe), Literal(const), i)
-
-        case (tpe @ SingleType(p, v), tree) if !v.isParameter =>
-          val tci = appliedType(tc, List(tpe))
-          val i = c.inferImplicitValue(tci, silent = false)
-          mkWitnessWith(siTpt, TypeTree(tpe), tree, i)
-
-        case (SymTpe, Apply(Select(Select(Ident(ScalaName), SymName), ApplyName), List(Literal(const: Constant)))) =>
-          val atatTpe = typeOf[@@[_,_]].typeConstructor
-          val tci = appliedType(tc, List(appliedType(atatTpe, List(SymTpe, ConstantType(const)))))
-          val sTpt = TypeTree(appliedType(atatTpe, List(SymTpe, ConstantType(const))))
-          val sVal = mkTagged(sTpt, t.tree)
-          val i = c.inferImplicitValue(tci, silent = false)
-          mkWitnessWith(siTpt, sTpt, sVal, i)
-
-        case (tpe: TypeRef, Literal(const: Constant)) =>
-          val tci = appliedType(tc, List(ConstantType(const)))
-          val i = c.inferImplicitValue(tci, silent = false)
-          mkWitnessWith(siTpt, TypeTree(ConstantType(const)), Literal(const), i)
-=======
   def mkSingletonSymbol(c: Constant): Tree = {
     val sTpe = SingletonSymbolType(c)
     q"""_root_.scala.Symbol($c).asInstanceOf[$sTpe]"""
   }
 
   def materializeImpl[T: WeakTypeTag]: Tree = {
-    val tpe = weakTypeOf[T].dealias
+    val tpe = weakTypeOf[T].normalize
     val value =
       tpe match {
         case ConstantType(c: Constant) => Literal(c)
->>>>>>> 5833677a
 
         case SingleType(p, v) if !v.isParameter => q"""$v.asInstanceOf[$tpe]"""
 
-<<<<<<< HEAD
-  def convertInstanceImpl2[H, TC2[_ <: H, _], S <: H](t: c.Expr[Any])
-    (implicit tc2Tag: c.WeakTypeTag[TC2[_, _]], sTag: c.WeakTypeTag[S]): Tree = {
-      val SymTpe = typeOf[scala.Symbol]
-
-      val ScalaName = newTermName("scala")
-      val SymName = newTermName("Symbol")
-      val ApplyName = newTermName("apply")
-
-      val tc2 = tc2Tag.tpe.typeConstructor
-      val s = sTag.tpe
-
-      val pre = weakTypeOf[WitnessWith[({ type λ[X] = TC2[S, X] })#λ]]
-      val pre2 = pre.map { _ match {
-        case TypeRef(prefix, sym, args) if sym.isFreeType =>
-          TypeRef(NoPrefix, tc2.typeSymbol, args)
-        case tpe => tpe
-      }}
-      val tc = pre2.normalize
-
-      (t.actualType, t.tree) match {
-        case (tpe @ ConstantType(const: Constant), _) =>
-          val tci = appliedType(tc2, List(s, tpe))
-          val i = c.inferImplicitValue(tci, silent = false)
-          mkWitnessWith(TypeTree(tc), TypeTree(tpe), Literal(const), i)
-
-        case (tpe @ SingleType(p, v), tree) if !v.isParameter =>
-          val tci = appliedType(tc2, List(s, tpe))
-          val i = c.inferImplicitValue(tci, silent = false)
-          mkWitnessWith(TypeTree(tc), TypeTree(tpe), tree, i)
-
-        case (SymTpe, Apply(Select(Select(Ident(ScalaName), SymName), ApplyName), List(Literal(const: Constant)))) =>
-          val atatTpe = typeOf[@@[_,_]].typeConstructor
-          val tci = appliedType(tc2, List(s, appliedType(atatTpe, List(SymTpe, ConstantType(const)))))
-          val sTpt = TypeTree(appliedType(atatTpe, List(SymTpe, ConstantType(const))))
-          val sVal = mkTagged(sTpt, t.tree)
-          val i = c.inferImplicitValue(tci, silent = false)
-          mkWitnessWith(TypeTree(tc), sTpt, sVal, i)
-
-        case (tpe: TypeRef, Literal(const: Constant)) =>
-          val tci = appliedType(tc2, List(s, ConstantType(const)))
-          val i = c.inferImplicitValue(tci, silent = false)
-          mkWitnessWith(TypeTree(tc), TypeTree(ConstantType(const)), Literal(const), i)
-=======
         case SingletonSymbolType(c) => mkSingletonSymbol(c)
->>>>>>> 5833677a
 
         case _ =>
           c.abort(c.enclosingPosition, s"Type argument $tpe is not a singleton type")
@@ -324,69 +168,21 @@
     mkWitness(tpe, value)
   }
 
-<<<<<<< HEAD
-  def mkOps(sTpt: TypTree, w: Tree): c.Expr[SingletonOps] = {
-    val opsTpt = Ident(typeOf[SingletonOps].typeSymbol)
-    val T = TypeDef(Modifiers(), newTypeName("T"), List(), sTpt)
-    val value = ValDef(Modifiers(), newTermName("witness"), TypeTree(), w)
-    c.Expr[SingletonOps] {
-      mkImplClass(opsTpt, List(T, value), List())
-    }
-  }
-
-  def mkTagged(tpt: Tree, t: Tree): Tree =
-    TypeApply(Select(t, newTermName("asInstanceOf")), List(tpt))
-
-  def mkSingletonOps(t: c.Expr[Any]): c.Expr[SingletonOps] = {
-    val SymTpe = typeOf[scala.Symbol]
-
-    val ScalaName = newTermName("scala")
-    val SymName = newTermName("Symbol")
-    val ApplyName = newTermName("apply")
-
-=======
   def extractResult[T](t: Expr[T])(mkResult: (Type, Tree) => Tree): Tree =
->>>>>>> 5833677a
     (t.actualType, t.tree) match {
       case (tpe @ ConstantType(c: Constant), _) =>
         mkResult(tpe, Literal(c))
 
       case (tpe @ SingleType(p, v), tree) if !v.isParameter =>
-<<<<<<< HEAD
-        val sTpt = TypeTree(tpe)
-        mkOps(sTpt, mkWitness(sTpt, tree))
-
-      case (tpe: TypeRef, Literal(const: Constant)) =>
-        val sTpt = TypeTree(ConstantType(const))
-        mkOps(sTpt, mkWitness(sTpt, Literal(const)))
-
-      case (SymTpe, Apply(Select(Select(Ident(ScalaName), SymName), ApplyName), List(Literal(const: Constant)))) =>
-        val atatTpe = typeOf[@@[_,_]].typeConstructor
-        val sTpt = TypeTree(appliedType(atatTpe, List(SymTpe, ConstantType(const))))
-        val sVal = mkTagged(sTpt, t.tree)
-        mkOps(sTpt, mkWitness(sTpt, sVal))
-=======
         mkResult(tpe, tree)
 
       case (SymTpe, LiteralSymbol(c)) =>
         mkResult(SingletonSymbolType(c), mkSingletonSymbol(c))
->>>>>>> 5833677a
 
       case _ =>
         c.abort(c.enclosingPosition, s"Expression ${t.tree} does not evaluate to a constant or a stable value")
     }
 
-<<<<<<< HEAD
-  def narrowSymbol[S <: String](t: c.Expr[scala.Symbol])(implicit sTag: c.WeakTypeTag[S]): c.Expr[scala.Symbol @@ S] = {
-    val ScalaName = newTermName("scala")
-    val SymName = newTermName("Symbol")
-    val ApplyName = newTermName("apply")
-
-    (sTag.tpe, t.tree) match {
-      case (ConstantType(Constant(s1)),
-            Apply(Select(Select(Ident(ScalaName), SymName), ApplyName), List(Literal(Constant(s2))))) if s1 == s2 =>
-        reify { t.splice.asInstanceOf[scala.Symbol @@ S] }
-=======
   def convertImpl[T](t: Expr[T]): Tree = extractResult(t)(mkWitness)
 
   def convertInstanceImpl1[TC[_], T](t: Expr[T])
@@ -424,89 +220,35 @@
     (weakTypeOf[S], t.tree) match {
       case (ConstantType(Constant(s1)), LiteralSymbol(Constant(s2))) if s1 == s2 =>
         mkSingletonSymbol(Constant(s1))
->>>>>>> 5833677a
       case _ =>
         c.abort(c.enclosingPosition, s"Expression ${t.tree} is not an appropriate Symbol literal")
     }
   }
-<<<<<<< HEAD
-
-  def constructor(prop: Boolean) =
-    DefDef(
-      Modifiers(),
-      nme.CONSTRUCTOR,
-      List(),
-      List(
-        if(prop)
-          List(
-            ValDef(Modifiers(PARAM), newTermName("i"), Ident(typeOf[Int].typeSymbol), EmptyTree)
-          )
-        else
-          Nil
-      ),
-      TypeTree(),
-      Block(
-        List(
-          Apply(
-            Select(
-              Super(This(tpnme.EMPTY), tpnme.EMPTY), nme.CONSTRUCTOR
-            ),
-            if(prop)
-              List(Ident(newTermName("i")))
-            else
-              Nil
-          )
-        ),
-        Literal(Constant(()))
-      )
-    )
-
-  def mkImplClass(parent: Tree, defns: List[Tree], args: List[Tree]): Tree = {
-    val name = newTypeName(c.fresh())
-
-    val classDef =
-      ClassDef(
-        Modifiers(FINAL),
-        name,
-        List(),
-        Template(
-          List(parent),
-          emptyValDef,
-          constructor(args.size > 0) :: defns
-        )
-      )
-
-    Block(
-      List(classDef),
-      Apply(Select(New(Ident(name)), nme.CONSTRUCTOR), args)
-    )
-  }
 }
 
 object SingletonTypeMacros {
   import syntax.SingletonOps
-  type SingletonOpsLt[Lub] = SingletonOps { type T <: Lub }
-
-  def inst(c0: Context) = new SingletonTypeMacros[c0.type] { val c: c0.type = c0 }
+
+  def inst(c: Context) = new SingletonTypeMacros[c.type](c)
 
   def materializeImpl[T: c.WeakTypeTag](c: Context): c.Expr[Witness.Aux[T]] =
-    c.Expr[Witness.Aux[T]](inst(c).materializeImpl(c.weakTypeOf[T]))
-
-  def convertImpl[T](c: Context)(t: c.Expr[Any]): c.Expr[Witness.Lt[T]] = c.Expr(inst(c).convertImpl(t))
-
-  def convertInstanceImpl1[TC[_], T](c: Context)(t: c.Expr[Any])
+    c.Expr[Witness.Aux[T]](inst(c).materializeImpl[T])
+
+  def convertImpl[T](c: Context)(t: c.Expr[T]): c.Expr[Witness.Lt[T]] = 
+    c.Expr[Witness.Lt[T]](inst(c).convertImpl(t))
+
+  def convertInstanceImpl1[TC[_], T](c: Context)(t: c.Expr[T])
     (implicit tcTag: c.WeakTypeTag[TC[_]]):
-      c.Expr[WitnessWith.Lt[TC, T]] = c.Expr[WitnessWith.Lt[TC, T]](inst(c).convertInstanceImpl[TC](t))
-
-  def convertInstanceImpl2[H, TC2[_ <: H, _], S <: H, T](c: Context)(t: c.Expr[Any])
-    (implicit tcTag: c.WeakTypeTag[TC2[_, _]], sTag: c.WeakTypeTag[S]):
+      c.Expr[WitnessWith.Lt[TC, T]] = c.Expr[WitnessWith.Lt[TC, T]](inst(c).convertInstanceImpl1[TC, T](t))
+
+  def convertInstanceImpl2[H, TC2[_ <: H, _], S <: H, T](c: Context)(t: c.Expr[T])
+    (implicit tc2Tag: c.WeakTypeTag[TC2[_, _]], sTag: c.WeakTypeTag[S]):
       c.Expr[WitnessWith.Lt[({ type λ[X] = TC2[S, X] })#λ, T]] =
-        c.Expr[WitnessWith.Lt[({ type λ[X] = TC2[S, X] })#λ, T]](inst(c).convertInstanceImpl2[H, TC2, S](t))
-
-  def mkSingletonOps(c: Context)(t: c.Expr[Any]): c.Expr[SingletonOps] = inst(c).mkSingletonOps(t)
-
-  def narrowSymbol[S <: String](c: Context)(t: c.Expr[scala.Symbol])
-    (implicit sTag: c.WeakTypeTag[S]): c.Expr[scala.Symbol @@ S] = inst(c).narrowSymbol[S](t)
-=======
->>>>>>> 5833677a
+        c.Expr[WitnessWith.Lt[({ type λ[X] = TC2[S, X] })#λ, T]](inst(c).convertInstanceImpl2[H, TC2, S, T](t))
+
+  def mkSingletonOps(c: Context)(t: c.Expr[Any]): c.Expr[SingletonOps] =
+    c.Expr[SingletonOps](inst(c).mkSingletonOps(t))
+
+  def narrowSymbol[S <: String : c.WeakTypeTag](c: Context)(t: c.Expr[scala.Symbol]):
+    c.Expr[scala.Symbol @@ S] = c.Expr[scala.Symbol @@ S](inst(c).narrowSymbol[S](t))
 }