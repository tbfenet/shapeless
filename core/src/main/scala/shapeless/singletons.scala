--- conflicted
+++ resolved
@@ -166,11 +166,6 @@
   import c.universe._
 
   def mkWitness(sTpe: Type, s: Tree): Tree = {
-<<<<<<< HEAD
-    val name = newTypeName(c.fresh())
-
-=======
->>>>>>> 3b00c2b1
     q"""
       _root_.shapeless.Witness.mkWitness[$sTpe]($s)
     """
