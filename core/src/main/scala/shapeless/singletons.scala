--- conflicted
+++ resolved
@@ -70,16 +70,10 @@
   implicit def apply1[TC[_], T](t: T): WitnessWith.Lt[TC, T] = macro SingletonTypeMacros.convertInstanceImpl1[TC, T]
 }
 
-<<<<<<< HEAD
-trait SingletonTypeUtils[C <: Context] {
-  val c: C
-  import c.universe._
-=======
 trait SingletonTypeUtils {
   val c: blackbox.Context
   import c.universe.{ Try => _, _ }
   import internal._, decorators._
->>>>>>> 91c9d894
 
   val singletonOpsTpe = typeOf[syntax.SingletonOps]
   val atatTpe = typeOf[tag.@@[_,_]].typeConstructor
@@ -286,35 +280,6 @@
         c.abort(c.enclosingPosition, s"Expression ${t.tree} is not an appropriate Symbol literal")
     }
   }
-<<<<<<< HEAD
-}
-
-object SingletonTypeMacros {
-  import syntax.SingletonOps
-
-  def inst(c: Context) = new SingletonTypeMacros[c.type](c)
-
-  def materializeImpl[T: c.WeakTypeTag](c: Context): c.Expr[Witness.Aux[T]] =
-    c.Expr[Witness.Aux[T]](inst(c).materializeImpl[T])
-
-  def convertImpl[T](c: Context)(t: c.Expr[T]): c.Expr[Witness.Lt[T]] = 
-    c.Expr[Witness.Lt[T]](inst(c).convertImpl(t))
-
-  def convertInstanceImpl1[TC[_], T](c: Context)(t: c.Expr[T])
-    (implicit tcTag: c.WeakTypeTag[TC[_]]):
-      c.Expr[WitnessWith.Lt[TC, T]] = c.Expr[WitnessWith.Lt[TC, T]](inst(c).convertInstanceImpl1[TC, T](t))
-
-  def convertInstanceImpl2[H, TC2[_ <: H, _], S <: H, T](c: Context)(t: c.Expr[T])
-    (implicit tc2Tag: c.WeakTypeTag[TC2[_, _]], sTag: c.WeakTypeTag[S]):
-      c.Expr[WitnessWith.Lt[({ type λ[X] = TC2[S, X] })#λ, T]] =
-        c.Expr[WitnessWith.Lt[({ type λ[X] = TC2[S, X] })#λ, T]](inst(c).convertInstanceImpl2[H, TC2, S, T](t))
-
-  def mkSingletonOps(c: Context)(t: c.Expr[Any]): c.Expr[SingletonOps] =
-    c.Expr[SingletonOps](inst(c).mkSingletonOps(t))
-
-  def narrowSymbol[S <: String : c.WeakTypeTag](c: Context)(t: c.Expr[scala.Symbol]):
-    c.Expr[scala.Symbol @@ S] = c.Expr[scala.Symbol @@ S](inst(c).narrowSymbol[S](t))
-=======
 
   def witnessTypeImpl(tpeSelector: c.Tree): c.Tree = {
     val q"${tpeString: String}" = tpeSelector    
@@ -324,5 +289,31 @@
 
     typeCarrier(tpe)
   }
->>>>>>> 91c9d894
+}
+
+object SingletonTypeMacros {
+  import syntax.SingletonOps
+
+  def inst(c: Context) = new SingletonTypeMacros[c.type](c)
+
+  def materializeImpl[T: c.WeakTypeTag](c: Context): c.Expr[Witness.Aux[T]] =
+    c.Expr[Witness.Aux[T]](inst(c).materializeImpl[T])
+
+  def convertImpl[T](c: Context)(t: c.Expr[T]): c.Expr[Witness.Lt[T]] = 
+    c.Expr[Witness.Lt[T]](inst(c).convertImpl(t))
+
+  def convertInstanceImpl1[TC[_], T](c: Context)(t: c.Expr[T])
+    (implicit tcTag: c.WeakTypeTag[TC[_]]):
+      c.Expr[WitnessWith.Lt[TC, T]] = c.Expr[WitnessWith.Lt[TC, T]](inst(c).convertInstanceImpl1[TC, T](t))
+
+  def convertInstanceImpl2[H, TC2[_ <: H, _], S <: H, T](c: Context)(t: c.Expr[T])
+    (implicit tc2Tag: c.WeakTypeTag[TC2[_, _]], sTag: c.WeakTypeTag[S]):
+      c.Expr[WitnessWith.Lt[({ type λ[X] = TC2[S, X] })#λ, T]] =
+        c.Expr[WitnessWith.Lt[({ type λ[X] = TC2[S, X] })#λ, T]](inst(c).convertInstanceImpl2[H, TC2, S, T](t))
+
+  def mkSingletonOps(c: Context)(t: c.Expr[Any]): c.Expr[SingletonOps] =
+    c.Expr[SingletonOps](inst(c).mkSingletonOps(t))
+
+  def narrowSymbol[S <: String : c.WeakTypeTag](c: Context)(t: c.Expr[scala.Symbol]):
+    c.Expr[scala.Symbol @@ S] = c.Expr[scala.Symbol @@ S](inst(c).narrowSymbol[S](t))
 }