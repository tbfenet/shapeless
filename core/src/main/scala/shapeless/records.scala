--- conflicted
+++ resolved
@@ -136,25 +136,12 @@
     val lhsTpe = lhs.tpe
 
     val q"${methodString: String}" = method
-<<<<<<< HEAD
     val methodName = newTermName(methodString+"Record")
-    val recTree = mkRecordImpl(rec: _*)
-    val app = c.macroApplication
-
-    val lhs = app match {
-      case q"$lhs.applyDynamicNamed($m)(..$args)" => lhs
-      case q"$lhs.applyDynamic($m)()" => lhs
-      case other =>
-        c.abort(c.enclosingPosition, s"bogus prefix '$other'")
-    }
-=======
-    val methodName = TermName(methodString+"Record")
 
     if(lhsTpe.member(methodName) == NoSymbol)
       c.abort(c.enclosingPosition, s"missing method '$methodName'")
 
     val recTree = mkRecordImpl(rec: _*)
->>>>>>> 763d03a9
 
     q""" $lhs.$methodName($recTree) """
   }
