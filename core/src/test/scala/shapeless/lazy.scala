/*
 * Copyright (c) 2013-14 Miles Sabin
 *
 * Licensed under the Apache License, Version 2.0 (the "License");
 * you may not use this file except in compliance with the License.
 * You may obtain a copy of the License at
 *
 *     http://www.apache.org/licenses/LICENSE-2.0
 *
 * Unless required by applicable law or agreed to in writing, software
 * distributed under the License is distributed on an "AS IS" BASIS,
 * WITHOUT WARRANTIES OR CONDITIONS OF ANY KIND, either express or implied.
 * See the License for the specific language governing permissions and
 * limitations under the License.
 */

package shapeless

import org.junit.Test
import org.junit.Assert._

import scala.collection.mutable.ListBuffer

import test._

class LazyTests {

  @Test
  def testEffectOrder {
    val effects = ListBuffer[Int]()

    implicit def lazyInt: Lazy[Int] = Lazy[Int]{ effects += 3 ; 23 }

    def summonLazyInt(implicit li: Lazy[Int]): Int = {
      effects += 2
      val i = li.value
      effects += 4
      i
    }

    effects += 1
    val i = summonLazyInt
    effects += 5

    assertEquals(23, i)
    assertEquals(List(1, 2, 3, 4, 5), effects.toList)
  }

  @Test
  def testDefConversion {
    val effects = ListBuffer[Int]()

    def effectfulInt: Int = { effects += 3 ; 23 }

    def useEffectfulInt(li: Lazy[Int]): Int = {
      effects += 2
      val i = li.value
      effects += 4
      i
    }

    effects += 1
    val i = useEffectfulInt(effectfulInt)
    effects += 5

    assertEquals(23, i)
    assertEquals(List(1, 2, 3, 4, 5), effects.toList)
  }

  @Test
  def testLazyConversion {
    val effects = ListBuffer[Int]()

    lazy val effectfulInt: Int = { effects += 3 ; 23 }

    def useEffectfulInt(li: Lazy[Int]): Int = {
      effects += 2
      val i = li.value
      effects += 4
      i
    }

    effects += 1
    val i = useEffectfulInt(effectfulInt)
    effects += 5

    assertEquals(23, i)
    assertEquals(List(1, 2, 3, 4, 5), effects.toList)
  }

  @Test
  def testInlineConversion {
    val effects = ListBuffer[Int]()

    def useEffectfulInt(li: Lazy[Int]): Int = {
      effects += 3
      val i = li.value
      effects += 4
      i
    }

    effects += 1
    val i = useEffectfulInt({ effects += 2 ; 23 })
    effects += 5

    assertEquals(23, i)
    assertEquals(List(1, 2, 3, 4, 5), effects.toList)
  }

  sealed trait List[+T]
  case class Cons[T](hd: T, tl: List[T]) extends List[T]
  sealed trait Nil extends List[Nothing]
  case object Nil extends Nil

  trait Show[T] {
    def apply(t: T): String
  }

  def show[T](t: T)(implicit s: Show[T]) = s(t)

  implicit def showInt: Show[Int] = new Show[Int] {
    def apply(t: Int) = t.toString
  }

  implicit def showNil: Show[Nil] = new Show[Nil] {
    def apply(t: Nil) = "Nil"
  }

  implicit def showCons[T](implicit st: Lazy[Show[T]], sl: Lazy[Show[List[T]]]): Show[Cons[T]] = new Show[Cons[T]] {
    def apply(t: Cons[T]) = s"Cons(${show(t.hd)(st.value)}, ${show(t.tl)(sl.value)})"
  }

  implicit def showList[T](implicit sc: Lazy[Show[Cons[T]]]): Show[List[T]] = new Show[List[T]] {
    def apply(t: List[T]) = t match {
      case n: Nil => show(n)
      case c: Cons[T] => show(c)(sc.value)
    }
  }

  @Test
  def testRecursive {
    val l: List[Int] = Cons(1, Cons(2, Cons(3, Nil)))

    val sl = show(l)
    assertEquals("Cons(1, Cons(2, Cons(3, Nil)))", sl)
  }

  trait Foo[T]
  object Foo {
    implicit def mkFoo[T]: Foo[T] = new Foo[T] {}
  }

  @Test
  def testMultiple {
    val foos = Lazy.values[Foo[Int] :: Foo[String] :: Foo[Boolean] :: HNil]
    implicit val x :: y :: z :: HNil = foos

    typed[Foo[Int]](x)
    typed[Foo[String]](y)
    typed[Foo[Boolean]](z)

    val x1 = implicitly[Foo[Int]]
    val y1 = implicitly[Foo[String]]
    val z1 = implicitly[Foo[Boolean]]

    assertTrue(x1 eq x)
    assertTrue(y1 eq y)
    assertTrue(z1 eq z)
  }
<<<<<<< HEAD
=======

  trait Bar[A] { def foo(a: A): Unit }
  object Bar {
    implicit val intBar = new Bar[Int] { def foo(x: Int) = () }
  }

  @Test
  def testEta {
    implicitly[Lazy[Bar[Int]]].value.foo _
  }

  trait Baz[T] {
    type U
  }

  object Baz {
    def apply[T, U](t: T)(implicit bt: Lazy[Aux[T, U]]): Aux[T, U] = bt.value

    type Aux[T, U0] = Baz[T] { type U = U0 }

    implicit val bazIS: Aux[Int, String] = new Baz[Int] { type U = String }
    implicit val bazBD: Aux[Boolean, Double] = new Baz[Boolean] { type U = Double }
  }

  @Test
  def testAux {
    val bIS = Baz(23)
    typed[Baz.Aux[Int, String]](bIS)

    val bBD = Baz(true)
    typed[Baz.Aux[Boolean, Double]](bBD)
  }

  @Test
  def testExtractors {
    implicitly[Lazy[Generic[Symbol]]]
  }
>>>>>>> 2ad157ae
}<|MERGE_RESOLUTION|>--- conflicted
+++ resolved
@@ -167,8 +167,6 @@
     assertTrue(y1 eq y)
     assertTrue(z1 eq z)
   }
-<<<<<<< HEAD
-=======
 
   trait Bar[A] { def foo(a: A): Unit }
   object Bar {
@@ -206,5 +204,4 @@
   def testExtractors {
     implicitly[Lazy[Generic[Symbol]]]
   }
->>>>>>> 2ad157ae
 }