--- conflicted
+++ resolved
@@ -23,16 +23,10 @@
 import union._
 import syntax.singleton._
 import test._
+import testutil._
 
 class UnionTests {
-<<<<<<< HEAD
-=======
-  import union._
-  import syntax.singleton._
-  import test._
-  import testutil._
 
->>>>>>> fb83ebba
   val wI = Witness('i)
   type i = wI.T
 
