--- conflicted
+++ resolved
@@ -49,9 +49,6 @@
     implicit def caseString = at[String](_+"*")
   }
   
-<<<<<<< HEAD
-  //def incAll2[T](t : T)(implicit e : Everywhere[inc.type, T]) : T = everywhere(inc)(t)
-=======
   def incAll2[T](t : T)(implicit e : Everywhere[inc.type, T]) = everywhere(inc)(t)
 
   sealed trait Fruit
@@ -66,7 +63,6 @@
     implicit def caseBanana = at[Banana](_ => "Banane")
     implicit def caseOrange = at[Orange](_ => "Orange")
   }
->>>>>>> dc744a19
   
   object cycleFruit extends Poly1 {
     implicit def caseApple  = at[Apple] { case Apple(i)  => Pear(i) }
