/*
 * Copyright (c) 2011-13 Miles Sabin 
 *
 * Licensed under the Apache License, Version 2.0 (the "License");
 * you may not use this file except in compliance with the License.
 * You may obtain a copy of the License at
 *
 *     http://www.apache.org/licenses/LICENSE-2.0
 *
 * Unless required by applicable law or agreed to in writing, software
 * distributed under the License is distributed on an "AS IS" BASIS,
 * WITHOUT WARRANTIES OR CONDITIONS OF ANY KIND, either express or implied.
 * See the License for the specific language governing permissions and
 * limitations under the License.
 */

package shapeless.examples

/**
 * Type-level encoding of GCD.
 * 
 * @author George Leontiev
 */
object GCDExamples {
  import shapeless._
  import nat._

  def typed[T](t : => T) {}

  trait GCD[X <: Nat, Y <: Nat] { type Out <: Nat }

  object GCD {
    def gcd[N <: Nat](x : Nat, y : Nat)(implicit gcd : Aux[x.N, y.N, N], wn : Witness.Aux[N]) = wn.value

    type Aux[X <: Nat, Y <: Nat, Z <: Nat] = GCD[X, Y] { type Out = Z }

<<<<<<< HEAD
  object GCDAux {
    implicit def gcd0[X <: Nat] = new GCDAux[X, X, X] {}
    implicit def gcd1[X <: Nat, Y <: Nat, Z <: Nat, Out <: Nat]
      (implicit ev0 : LT[X, Y], ev1 : DiffAux[Y, X, Z], ev2 : GCDAux[X, Z, Out]) =
        new GCDAux[X, Y, Out] {}
    implicit def gcd2[X <: Nat, Y <: Nat, Out <: Nat]
      (implicit ev0 : LT[Y, X], ev1 : GCDAux[Y, X, Out]) = new GCDAux[X, Y, Out] {}
=======
    implicit def gcd0[X <: Nat]: Aux[X, X, X] = new GCD[X, X] { type Out = X }
    implicit def gcd1[X <: Nat, Y <: Nat, Z <: Nat, Out0 <: Nat]
      (implicit ev0 : LT[X, Y], ev1 : Diff.Aux[Y, X, Z], ev2 : Aux[X, Z, Out0]): Aux[X, Y, Out0] =
        new GCD[X, Y] { type Out = Out0 }
    implicit def gcd2[X <: Nat, Y <: Nat, Out0 <: Nat]
      (implicit ev0 : LT[Y, X], ev1 : Aux[Y, X, Out0]): Aux[X, Y, Out0] = new GCD[X, Y] { type Out = Out0}
>>>>>>> f14bc3b4
  }

  import GCD._

  val g1 = gcd(2, 3)
  typed[_1](g1)

  val g2 = gcd(4, 10)
  typed[_2](g2)

  val g3 = gcd(15, 6)
  typed[_3](g3)

  val g4 = gcd(8, 12)
  typed[_4](g4)
}<|MERGE_RESOLUTION|>--- conflicted
+++ resolved
@@ -34,22 +34,12 @@
 
     type Aux[X <: Nat, Y <: Nat, Z <: Nat] = GCD[X, Y] { type Out = Z }
 
-<<<<<<< HEAD
-  object GCDAux {
-    implicit def gcd0[X <: Nat] = new GCDAux[X, X, X] {}
-    implicit def gcd1[X <: Nat, Y <: Nat, Z <: Nat, Out <: Nat]
-      (implicit ev0 : LT[X, Y], ev1 : DiffAux[Y, X, Z], ev2 : GCDAux[X, Z, Out]) =
-        new GCDAux[X, Y, Out] {}
-    implicit def gcd2[X <: Nat, Y <: Nat, Out <: Nat]
-      (implicit ev0 : LT[Y, X], ev1 : GCDAux[Y, X, Out]) = new GCDAux[X, Y, Out] {}
-=======
     implicit def gcd0[X <: Nat]: Aux[X, X, X] = new GCD[X, X] { type Out = X }
     implicit def gcd1[X <: Nat, Y <: Nat, Z <: Nat, Out0 <: Nat]
       (implicit ev0 : LT[X, Y], ev1 : Diff.Aux[Y, X, Z], ev2 : Aux[X, Z, Out0]): Aux[X, Y, Out0] =
         new GCD[X, Y] { type Out = Out0 }
     implicit def gcd2[X <: Nat, Y <: Nat, Out0 <: Nat]
       (implicit ev0 : LT[Y, X], ev1 : Aux[Y, X, Out0]): Aux[X, Y, Out0] = new GCD[X, Y] { type Out = Out0}
->>>>>>> f14bc3b4
   }
 
   import GCD._
