--- conflicted
+++ resolved
@@ -25,7 +25,7 @@
   trait LowPriorityGenericOrdering {
     // An Ordering for any type which is isomorphic to an HList, if that HList has an Ordering
   
-    implicit def hlistIsoOrdering[A, H <: HList](implicit gen : GenericAux[A, H], oh : Ordering[H]) : Ordering[A] = new Ordering[A] {
+    implicit def hlistIsoOrdering[A, H <: HList](implicit gen : Generic.Aux[A, H], oh : Ordering[H]) : Ordering[A] = new Ordering[A] {
       def compare(a1 : A, a2 : A) = oh.compare(gen to a1, gen to a2)
     }
   }
@@ -58,15 +58,6 @@
     2 :: "b" :: HNil
   ))
 
-<<<<<<< HEAD
-=======
-  // An Ordering for any type which is isomorphic to an HList, if that HList has an Ordering
-
-  implicit def hlistIsoOrdering[A, H <: HList](implicit gen : Generic.Aux[A, H], oh : Ordering[H]) : Ordering[A] = new Ordering[A] {
-    def compare(a1 : A, a2 : A) = oh.compare(gen to a1, gen to a2)
-  }
-
->>>>>>> 7564946b
   case class Foo(i : Int, s : String)
 
   implicitly[Ordering[Foo]]
